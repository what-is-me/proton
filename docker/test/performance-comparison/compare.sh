--- conflicted
+++ resolved
@@ -278,19 +278,12 @@
 do
     test_name=$(basename "$test_file" "-raw.tsv")
     sed -n "s/^query\t/$test_name\t/p" < "$test_file" >> "analyze/query-runs.tsv"
-<<<<<<< HEAD
-    sed -n "s/^client-time/$test_name/p" < "$test_file" >> "analyze/client-times.tsv"
-    sed -n "s/^report-threshold/$test_name/p" < "$test_file" >> "analyze/report-thresholds.tsv"
-    sed -n "s/^skipped/$test_name/p" < "$test_file" >> "analyze/skipped-tests.tsv"
-    sed -n "s/^display-name/$test_name/p" < "$test_file" >> "analyze/query-display-names.tsv"
-    sed -n "s/^short/$test_name/p" < "$test_file" >> "analyze/marked-short-queries.tsv"
-=======
     sed -n "s/^client-time\t/$test_name\t/p" < "$test_file" >> "analyze/client-times.tsv"
     sed -n "s/^report-threshold\t/$test_name\t/p" < "$test_file" >> "analyze/report-thresholds.tsv"
     sed -n "s/^skipped\t/$test_name\t/p" < "$test_file" >> "analyze/skipped-tests.tsv"
     sed -n "s/^display-name\t/$test_name\t/p" < "$test_file" >> "analyze/query-display-names.tsv"
+    sed -n "s/^short\t/$test_name\t/p" < "$test_file" >> "analyze/marked-short-queries.tsv"
     sed -n "s/^partial\t/$test_name\t/p" < "$test_file" >> "analyze/partial-queries.tsv"
->>>>>>> 457f56be
 done
 unset IFS
 
