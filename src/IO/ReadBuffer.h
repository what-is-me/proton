#pragma once

#include <cassert>
#include <cstring>
#include <algorithm>
#include <memory>

#include <Common/Exception.h>
#include <IO/BufferBase.h>


namespace DB
{

namespace ErrorCodes
{
    extern const int ATTEMPT_TO_READ_AFTER_EOF;
    extern const int CANNOT_READ_ALL_DATA;
}

/** A simple abstract class for buffered data reading (char sequences) from somewhere.
  * Unlike std::istream, it provides access to the internal buffer,
  *  and also allows you to manually manage the position inside the buffer.
  *
  * Note! `char *`, not `const char *` is used
  *  (so that you can take out the common code into BufferBase, and also so that you can fill the buffer in with new data).
  * This causes inconveniences - for example, when using ReadBuffer to read from a chunk of memory const char *,
  *  you have to use const_cast.
  *
  * Derived classes must implement the nextImpl() method.
  */
class ReadBuffer : public BufferBase
{
public:
    /** Creates a buffer and sets a piece of available data to read to zero size,
      *  so that the next() function is called to load the new data portion into the buffer at the first try.
      */
    ReadBuffer(Position ptr, size_t size) : BufferBase(ptr, size, 0) { working_buffer.resize(0); }

    /** Used when the buffer is already full of data that can be read.
      *  (in this case, pass 0 as an offset)
      */
    ReadBuffer(Position ptr, size_t size, size_t offset) : BufferBase(ptr, size, offset) {}

    // Copying the read buffers can be dangerous because they can hold a lot of
    // memory or open files, so better to disable the copy constructor to prevent
    // accidental copying.
    ReadBuffer(const ReadBuffer &) = delete;

    // FIXME: behavior differs greately from `BufferBase::set()` and it's very confusing.
    void set(Position ptr, size_t size) { BufferBase::set(ptr, size, 0); working_buffer.resize(0); }

    /** read next data and fill a buffer with it; set position to the beginning;
      * return `false` in case of end, `true` otherwise; throw an exception, if something is wrong
      */
    bool next()
    {
<<<<<<< HEAD
        assert(!hasPendingData());
=======
        assert(position() <= working_buffer.end());
>>>>>>> 0db2aa3c

        bytes += offset();
        bool res = nextImpl();
        if (!res)
            working_buffer.resize(0);

        pos = working_buffer.begin() + nextimpl_working_buffer_offset;
        nextimpl_working_buffer_offset = 0;

        assert(position() <= working_buffer.end());

        return res;
    }


    inline void nextIfAtEnd()
    {
        if (!hasPendingData())
            next();
    }

    virtual ~ReadBuffer() = default;


    /** Unlike std::istream, it returns true if all data was read
      *  (and not in case there was an attempt to read after the end).
      * If at the moment the position is at the end of the buffer, it calls the next() method.
      * That is, it has a side effect - if the buffer is over, then it updates it and set the position to the beginning.
      *
      * Try to read after the end should throw an exception.
      */
    bool ALWAYS_INLINE eof()
    {
        return !hasPendingData() && !next();
    }

    void ignore()
    {
        if (!eof())
            ++pos;
        else
            throwReadAfterEOF();
    }

    void ignore(size_t n)
    {
        while (n != 0 && !eof())
        {
            size_t bytes_to_ignore = std::min(static_cast<size_t>(working_buffer.end() - pos), n);
            pos += bytes_to_ignore;
            n -= bytes_to_ignore;
        }

        if (n)
            throwReadAfterEOF();
    }

    /// You could call this method `ignore`, and `ignore` call `ignoreStrict`.
    size_t tryIgnore(size_t n)
    {
        size_t bytes_ignored = 0;

        while (bytes_ignored < n && !eof())
        {
            size_t bytes_to_ignore = std::min(static_cast<size_t>(working_buffer.end() - pos), n - bytes_ignored);
            pos += bytes_to_ignore;
            bytes_ignored += bytes_to_ignore;
        }

        return bytes_ignored;
    }

    void ignoreAll()
    {
        tryIgnore(std::numeric_limits<size_t>::max());
    }

    /** Reads a single byte. */
    bool ALWAYS_INLINE read(char & c)
    {
        if (eof())
            return false;
        c = *pos++;
        return true;
    }

    void ALWAYS_INLINE readStrict(char & c)
    {
        if (read(c))
            return;
        throwReadAfterEOF();
    }

    /** Reads as many as there are, no more than n bytes. */
    size_t read(char * to, size_t n)
    {
        size_t bytes_copied = 0;

        while (bytes_copied < n && !eof())
        {
            size_t bytes_to_copy = std::min(static_cast<size_t>(working_buffer.end() - pos), n - bytes_copied);
            ::memcpy(to + bytes_copied, pos, bytes_to_copy);
            pos += bytes_to_copy;
            bytes_copied += bytes_to_copy;
        }

        return bytes_copied;
    }

    /** Reads n bytes, if there are less - throws an exception. */
    void readStrict(char * to, size_t n)
    {
        auto read_bytes = read(to, n);
        if (n != read_bytes)
            throw Exception("Cannot read all data. Bytes read: " + std::to_string(read_bytes) + ". Bytes expected: " + std::to_string(n) + ".", ErrorCodes::CANNOT_READ_ALL_DATA);
    }

    /** A method that can be more efficiently implemented in derived classes, in the case of reading large enough blocks.
      * The implementation can read data directly into `to`, without superfluous copying, if in `to` there is enough space for work.
      * For example, a CompressedReadBuffer can decompress the data directly into `to`, if the entire decompressed block fits there.
      * By default - the same as read.
      * Don't use for small reads.
      */
    virtual size_t readBig(char * to, size_t n)
    {
        return read(to, n);
    }

protected:
    /// The number of bytes to ignore from the initial position of `working_buffer`
    /// buffer. Apparently this is an additional out-parameter for nextImpl(),
    /// not a real field.
    size_t nextimpl_working_buffer_offset = 0;

private:
    /** Read the next data and fill a buffer with it.
      * Return `false` in case of the end, `true` otherwise.
      * Throw an exception if something is wrong.
      */
    virtual bool nextImpl() { return false; }

    [[noreturn]] static inline void throwReadAfterEOF()
    {
        throw Exception("Attempt to read after eof", ErrorCodes::ATTEMPT_TO_READ_AFTER_EOF);
    }
};


using ReadBufferPtr = std::shared_ptr<ReadBuffer>;


}<|MERGE_RESOLUTION|>--- conflicted
+++ resolved
@@ -55,11 +55,8 @@
       */
     bool next()
     {
-<<<<<<< HEAD
         assert(!hasPendingData());
-=======
         assert(position() <= working_buffer.end());
->>>>>>> 0db2aa3c
 
         bytes += offset();
         bool res = nextImpl();
