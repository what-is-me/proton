#include <common/map.h>
#include <Common/StringUtils/StringUtils.h>
#include <Columns/ColumnMap.h>
#include <Columns/ColumnArray.h>
#include <Core/Field.h>
#include <Formats/FormatSettings.h>
#include <DataTypes/DataTypeMap.h>
#include <DataTypes/DataTypeArray.h>
#include <DataTypes/DataTypeTuple.h>
#include <DataTypes/DataTypeLowCardinality.h>
#include <DataTypes/DataTypeFactory.h>
#include <DataTypes/Serializations/SerializationMap.h>
#include <Parsers/IAST.h>
#include <Parsers/ASTNameTypePair.h>
#include <Common/typeid_cast.h>
#include <Common/assert_cast.h>
#include <Common/quoteString.h>
#include <IO/WriteHelpers.h>
#include <IO/ReadHelpers.h>
#include <IO/WriteBufferFromString.h>
#include <IO/ReadBufferFromString.h>
#include <IO/Operators.h>


namespace DB
{

namespace ErrorCodes
{
    extern const int NUMBER_OF_ARGUMENTS_DOESNT_MATCH;
    extern const int BAD_ARGUMENTS;
}


DataTypeMap::DataTypeMap(const DataTypes & elems_)
{
    assert(elems_.size() == 2);
    key_type = elems_[0];
    value_type = elems_[1];

    assertKeyType();

    nested = std::make_shared<DataTypeArray>(
        std::make_shared<DataTypeTuple>(DataTypes{key_type, value_type}, Names{"keys", "values"}));
}

DataTypeMap::DataTypeMap(const DataTypePtr & key_type_, const DataTypePtr & value_type_)
    : key_type(key_type_), value_type(value_type_)
    , nested(std::make_shared<DataTypeArray>(
        std::make_shared<DataTypeTuple>(DataTypes{key_type_, value_type_}, Names{"keys", "values"})))
{
    assertKeyType();
}

void DataTypeMap::assertKeyType() const
{
<<<<<<< HEAD
    bool type_error = false;
    if (key_type->getTypeId() == TypeIndex::LowCardinality)
    {
        const auto & low_cardinality_data_type = assert_cast<const DataTypeLowCardinality &>(*key_type);
        if (!isStringOrFixedString(*(low_cardinality_data_type.getDictionaryType())))
            type_error = true;
    }
    else if (!key_type->isValueRepresentedByInteger() && !isStringOrFixedString(*key_type) && !WhichDataType(key_type).isNothing())
        type_error = true;

    if (type_error)
        throw Exception(ErrorCodes::BAD_ARGUMENTS,
            "Type of Map key must be a type, that can be represented by integer or [LowCardinality]string,"
=======
    if (!key_type->isValueRepresentedByInteger()
        && !isStringOrFixedString(*key_type)
        && !WhichDataType(key_type).isNothing()
        && !WhichDataType(key_type).isUUID())
        throw Exception(ErrorCodes::BAD_ARGUMENTS,
            "Type of Map key must be a type, that can be represented by integer or string or UUID,"
>>>>>>> 07cc8a01
            " but {} given", key_type->getName());
}


std::string DataTypeMap::doGetName() const
{
    WriteBufferFromOwnString s;
    s << "Map(" << key_type->getName() << "," << value_type->getName() << ")";

    return s.str();
}

static const IColumn & extractNestedColumn(const IColumn & column)
{
    return assert_cast<const ColumnMap &>(column).getNestedColumn();
}

DataTypePtr DataTypeMap::tryGetSubcolumnType(const String & subcolumn_name) const
{
    return nested->tryGetSubcolumnType(subcolumn_name);
}

ColumnPtr DataTypeMap::getSubcolumn(const String & subcolumn_name, const IColumn & column) const
{
    return nested->getSubcolumn(subcolumn_name, extractNestedColumn(column));
}

SerializationPtr DataTypeMap::getSubcolumnSerialization(
    const String & subcolumn_name, const BaseSerializationGetter & base_serialization_getter) const
{
    return nested->getSubcolumnSerialization(subcolumn_name, base_serialization_getter);
}

MutableColumnPtr DataTypeMap::createColumn() const
{
    return ColumnMap::create(nested->createColumn());
}

Field DataTypeMap::getDefault() const
{
    return Map();
}

SerializationPtr DataTypeMap::doGetDefaultSerialization() const
{
    return std::make_shared<SerializationMap>(
        key_type->getDefaultSerialization(),
        value_type->getDefaultSerialization(),
        nested->getDefaultSerialization());
}

bool DataTypeMap::equals(const IDataType & rhs) const
{
    if (typeid(rhs) != typeid(*this))
        return false;

    const DataTypeMap & rhs_map = static_cast<const DataTypeMap &>(rhs);
    return nested->equals(*rhs_map.nested);
}

static DataTypePtr create(const ASTPtr & arguments)
{
    if (!arguments || arguments->children.size() != 2)
        throw Exception("Map data type family must have two arguments: key and value types", ErrorCodes::NUMBER_OF_ARGUMENTS_DOESNT_MATCH);

    DataTypes nested_types;
    nested_types.reserve(arguments->children.size());

    for (const ASTPtr & child : arguments->children)
        nested_types.emplace_back(DataTypeFactory::instance().get(child));

    return std::make_shared<DataTypeMap>(nested_types);
}


void registerDataTypeMap(DataTypeFactory & factory)
{
    factory.registerDataType("Map", create);
}
}<|MERGE_RESOLUTION|>--- conflicted
+++ resolved
@@ -54,7 +54,6 @@
 
 void DataTypeMap::assertKeyType() const
 {
-<<<<<<< HEAD
     bool type_error = false;
     if (key_type->getTypeId() == TypeIndex::LowCardinality)
     {
@@ -62,20 +61,17 @@
         if (!isStringOrFixedString(*(low_cardinality_data_type.getDictionaryType())))
             type_error = true;
     }
-    else if (!key_type->isValueRepresentedByInteger() && !isStringOrFixedString(*key_type) && !WhichDataType(key_type).isNothing())
+    else if (!key_type->isValueRepresentedByInteger()
+        && !isStringOrFixedString(*key_type)
+        && !WhichDataType(key_type).isNothing()
+        && !WhichDataType(key_type).isUUID())
+    {
         type_error = true;
+    }
 
     if (type_error)
         throw Exception(ErrorCodes::BAD_ARGUMENTS,
-            "Type of Map key must be a type, that can be represented by integer or [LowCardinality]string,"
-=======
-    if (!key_type->isValueRepresentedByInteger()
-        && !isStringOrFixedString(*key_type)
-        && !WhichDataType(key_type).isNothing()
-        && !WhichDataType(key_type).isUUID())
-        throw Exception(ErrorCodes::BAD_ARGUMENTS,
-            "Type of Map key must be a type, that can be represented by integer or string or UUID,"
->>>>>>> 07cc8a01
+            "Type of Map key must be a type, that can be represented by integer or String (possibly LowCardinality(String)) or UUID,"
             " but {} given", key_type->getName());
 }
 
