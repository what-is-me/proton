#include <Common/ErrorCodes.h>
#include <chrono>

/** Previously, these constants were located in one enum.
  * But in this case there is a problem: when you add a new constant, you need to recompile
  * all translation units that use at least one constant (almost the whole project).
  * Therefore it is made so that definitions of constants are located here, in one file,
  * and their declaration are in different files, at the place of use.
  *
  * Later it was converted to the lookup table, to provide:
  * - errorCodeToName()
  * - system.errors table
  */

#define APPLY_FOR_ERROR_CODES(M) \
    M(0, OK) \
    M(1, UNSUPPORTED_METHOD) \
    M(2, UNSUPPORTED_PARAMETER) \
    M(3, UNEXPECTED_END_OF_FILE) \
    M(4, EXPECTED_END_OF_FILE) \
    M(6, CANNOT_PARSE_TEXT) \
    M(7, INCORRECT_NUMBER_OF_COLUMNS) \
    M(8, THERE_IS_NO_COLUMN) \
    M(9, SIZES_OF_COLUMNS_DOESNT_MATCH) \
    M(10, NOT_FOUND_COLUMN_IN_BLOCK) \
    M(11, POSITION_OUT_OF_BOUND) \
    M(12, PARAMETER_OUT_OF_BOUND) \
    M(13, SIZES_OF_COLUMNS_IN_TUPLE_DOESNT_MATCH) \
    M(15, DUPLICATE_COLUMN) \
    M(16, NO_SUCH_COLUMN_IN_TABLE) \
    M(17, DELIMITER_IN_STRING_LITERAL_DOESNT_MATCH) \
    M(18, CANNOT_INSERT_ELEMENT_INTO_CONSTANT_COLUMN) \
    M(19, SIZE_OF_FIXED_STRING_DOESNT_MATCH) \
    M(20, NUMBER_OF_COLUMNS_DOESNT_MATCH) \
    M(21, CANNOT_READ_ALL_DATA_FROM_TAB_SEPARATED_INPUT) \
    M(22, CANNOT_PARSE_ALL_VALUE_FROM_TAB_SEPARATED_INPUT) \
    M(23, CANNOT_READ_FROM_ISTREAM) \
    M(24, CANNOT_WRITE_TO_OSTREAM) \
    M(25, CANNOT_PARSE_ESCAPE_SEQUENCE) \
    M(26, CANNOT_PARSE_QUOTED_STRING) \
    M(27, CANNOT_PARSE_INPUT_ASSERTION_FAILED) \
    M(28, CANNOT_PRINT_FLOAT_OR_DOUBLE_NUMBER) \
    M(29, CANNOT_PRINT_INTEGER) \
    M(30, CANNOT_READ_SIZE_OF_COMPRESSED_CHUNK) \
    M(31, CANNOT_READ_COMPRESSED_CHUNK) \
    M(32, ATTEMPT_TO_READ_AFTER_EOF) \
    M(33, CANNOT_READ_ALL_DATA) \
    M(34, TOO_MANY_ARGUMENTS_FOR_FUNCTION) \
    M(35, TOO_FEW_ARGUMENTS_FOR_FUNCTION) \
    M(36, BAD_ARGUMENTS) \
    M(37, UNKNOWN_ELEMENT_IN_AST) \
    M(38, CANNOT_PARSE_DATE) \
    M(39, TOO_LARGE_SIZE_COMPRESSED) \
    M(40, CHECKSUM_DOESNT_MATCH) \
    M(41, CANNOT_PARSE_DATETIME) \
    M(42, NUMBER_OF_ARGUMENTS_DOESNT_MATCH) \
    M(43, ILLEGAL_TYPE_OF_ARGUMENT) \
    M(44, ILLEGAL_COLUMN) \
    M(45, ILLEGAL_NUMBER_OF_RESULT_COLUMNS) \
    M(46, UNKNOWN_FUNCTION) \
    M(47, UNKNOWN_IDENTIFIER) \
    M(48, NOT_IMPLEMENTED) \
    M(49, LOGICAL_ERROR) \
    M(50, UNKNOWN_TYPE) \
    M(51, EMPTY_LIST_OF_COLUMNS_QUERIED) \
    M(52, COLUMN_QUERIED_MORE_THAN_ONCE) \
    M(53, TYPE_MISMATCH) \
    M(54, STORAGE_DOESNT_ALLOW_PARAMETERS) \
    M(55, STORAGE_REQUIRES_PARAMETER) \
    M(56, UNKNOWN_STORAGE) \
    M(57, TABLE_ALREADY_EXISTS) \
    M(58, TABLE_METADATA_ALREADY_EXISTS) \
    M(59, ILLEGAL_TYPE_OF_COLUMN_FOR_FILTER) \
    M(60, UNKNOWN_TABLE) \
    M(61, ONLY_FILTER_COLUMN_IN_BLOCK) \
    M(62, SYNTAX_ERROR) \
    M(63, UNKNOWN_AGGREGATE_FUNCTION) \
    M(64, CANNOT_READ_AGGREGATE_FUNCTION_FROM_TEXT) \
    M(65, CANNOT_WRITE_AGGREGATE_FUNCTION_AS_TEXT) \
    M(66, NOT_A_COLUMN) \
    M(67, ILLEGAL_KEY_OF_AGGREGATION) \
    M(68, CANNOT_GET_SIZE_OF_FIELD) \
    M(69, ARGUMENT_OUT_OF_BOUND) \
    M(70, CANNOT_CONVERT_TYPE) \
    M(71, CANNOT_WRITE_AFTER_END_OF_BUFFER) \
    M(72, CANNOT_PARSE_NUMBER) \
    M(73, UNKNOWN_FORMAT) \
    M(74, CANNOT_READ_FROM_FILE_DESCRIPTOR) \
    M(75, CANNOT_WRITE_TO_FILE_DESCRIPTOR) \
    M(76, CANNOT_OPEN_FILE) \
    M(77, CANNOT_CLOSE_FILE) \
    M(78, UNKNOWN_TYPE_OF_QUERY) \
    M(79, INCORRECT_FILE_NAME) \
    M(80, INCORRECT_QUERY) \
    M(81, UNKNOWN_DATABASE) \
    M(82, DATABASE_ALREADY_EXISTS) \
    M(83, DIRECTORY_DOESNT_EXIST) \
    M(84, DIRECTORY_ALREADY_EXISTS) \
    M(85, FORMAT_IS_NOT_SUITABLE_FOR_INPUT) \
    M(86, RECEIVED_ERROR_FROM_REMOTE_IO_SERVER) \
    M(87, CANNOT_SEEK_THROUGH_FILE) \
    M(88, CANNOT_TRUNCATE_FILE) \
    M(89, UNKNOWN_COMPRESSION_METHOD) \
    M(90, EMPTY_LIST_OF_COLUMNS_PASSED) \
    M(91, SIZES_OF_MARKS_FILES_ARE_INCONSISTENT) \
    M(92, EMPTY_DATA_PASSED) \
    M(93, UNKNOWN_AGGREGATED_DATA_VARIANT) \
    M(94, CANNOT_MERGE_DIFFERENT_AGGREGATED_DATA_VARIANTS) \
    M(95, CANNOT_READ_FROM_SOCKET) \
    M(96, CANNOT_WRITE_TO_SOCKET) \
    M(97, CANNOT_READ_ALL_DATA_FROM_CHUNKED_INPUT) \
    M(98, CANNOT_WRITE_TO_EMPTY_BLOCK_OUTPUT_STREAM) \
    M(99, UNKNOWN_PACKET_FROM_CLIENT) \
    M(100, UNKNOWN_PACKET_FROM_SERVER) \
    M(101, UNEXPECTED_PACKET_FROM_CLIENT) \
    M(102, UNEXPECTED_PACKET_FROM_SERVER) \
    M(103, RECEIVED_DATA_FOR_WRONG_QUERY_ID) \
    M(104, TOO_SMALL_BUFFER_SIZE) \
    M(105, CANNOT_READ_HISTORY) \
    M(106, CANNOT_APPEND_HISTORY) \
    M(107, FILE_DOESNT_EXIST) \
    M(108, NO_DATA_TO_INSERT) \
    M(109, CANNOT_BLOCK_SIGNAL) \
    M(110, CANNOT_UNBLOCK_SIGNAL) \
    M(111, CANNOT_MANIPULATE_SIGSET) \
    M(112, CANNOT_WAIT_FOR_SIGNAL) \
    M(113, THERE_IS_NO_SESSION) \
    M(114, CANNOT_CLOCK_GETTIME) \
    M(115, UNKNOWN_SETTING) \
    M(116, THERE_IS_NO_DEFAULT_VALUE) \
    M(117, INCORRECT_DATA) \
    M(119, ENGINE_REQUIRED) \
    M(120, CANNOT_INSERT_VALUE_OF_DIFFERENT_SIZE_INTO_TUPLE) \
    M(121, UNSUPPORTED_JOIN_KEYS) \
    M(122, INCOMPATIBLE_COLUMNS) \
    M(123, UNKNOWN_TYPE_OF_AST_NODE) \
    M(124, INCORRECT_ELEMENT_OF_SET) \
    M(125, INCORRECT_RESULT_OF_SCALAR_SUBQUERY) \
    M(126, CANNOT_GET_RETURN_TYPE) \
    M(127, ILLEGAL_INDEX) \
    M(128, TOO_LARGE_ARRAY_SIZE) \
    M(129, FUNCTION_IS_SPECIAL) \
    M(130, CANNOT_READ_ARRAY_FROM_TEXT) \
    M(131, TOO_LARGE_STRING_SIZE) \
    M(133, AGGREGATE_FUNCTION_DOESNT_ALLOW_PARAMETERS) \
    M(134, PARAMETERS_TO_AGGREGATE_FUNCTIONS_MUST_BE_LITERALS) \
    M(135, ZERO_ARRAY_OR_TUPLE_INDEX) \
    M(137, UNKNOWN_ELEMENT_IN_CONFIG) \
    M(138, EXCESSIVE_ELEMENT_IN_CONFIG) \
    M(139, NO_ELEMENTS_IN_CONFIG) \
    M(140, ALL_REQUESTED_COLUMNS_ARE_MISSING) \
    M(141, SAMPLING_NOT_SUPPORTED) \
    M(142, NOT_FOUND_NODE) \
    M(143, FOUND_MORE_THAN_ONE_NODE) \
    M(144, FIRST_DATE_IS_BIGGER_THAN_LAST_DATE) \
    M(145, UNKNOWN_OVERFLOW_MODE) \
    M(146, QUERY_SECTION_DOESNT_MAKE_SENSE) \
    M(147, NOT_FOUND_FUNCTION_ELEMENT_FOR_AGGREGATE) \
    M(148, NOT_FOUND_RELATION_ELEMENT_FOR_CONDITION) \
    M(149, NOT_FOUND_RHS_ELEMENT_FOR_CONDITION) \
    M(150, EMPTY_LIST_OF_ATTRIBUTES_PASSED) \
    M(151, INDEX_OF_COLUMN_IN_SORT_CLAUSE_IS_OUT_OF_RANGE) \
    M(152, UNKNOWN_DIRECTION_OF_SORTING) \
    M(153, ILLEGAL_DIVISION) \
    M(154, AGGREGATE_FUNCTION_NOT_APPLICABLE) \
    M(155, UNKNOWN_RELATION) \
    M(156, DICTIONARIES_WAS_NOT_LOADED) \
    M(157, ILLEGAL_OVERFLOW_MODE) \
    M(158, TOO_MANY_ROWS) \
    M(159, TIMEOUT_EXCEEDED) \
    M(160, TOO_SLOW) \
    M(161, TOO_MANY_COLUMNS) \
    M(162, TOO_DEEP_SUBQUERIES) \
    M(163, TOO_DEEP_PIPELINE) \
    M(164, READONLY) \
    M(165, TOO_MANY_TEMPORARY_COLUMNS) \
    M(166, TOO_MANY_TEMPORARY_NON_CONST_COLUMNS) \
    M(167, TOO_DEEP_AST) \
    M(168, TOO_BIG_AST) \
    M(169, BAD_TYPE_OF_FIELD) \
    M(170, BAD_GET) \
    M(172, CANNOT_CREATE_DIRECTORY) \
    M(173, CANNOT_ALLOCATE_MEMORY) \
    M(174, CYCLIC_ALIASES) \
    M(176, CHUNK_NOT_FOUND) \
    M(177, DUPLICATE_CHUNK_NAME) \
    M(178, MULTIPLE_ALIASES_FOR_EXPRESSION) \
    M(179, MULTIPLE_EXPRESSIONS_FOR_ALIAS) \
    M(180, THERE_IS_NO_PROFILE) \
    M(181, ILLEGAL_FINAL) \
    M(182, ILLEGAL_PREWHERE) \
    M(183, UNEXPECTED_EXPRESSION) \
    M(184, ILLEGAL_AGGREGATION) \
    M(185, UNSUPPORTED_MYISAM_BLOCK_TYPE) \
    M(186, UNSUPPORTED_COLLATION_LOCALE) \
    M(187, COLLATION_COMPARISON_FAILED) \
    M(188, UNKNOWN_ACTION) \
    M(189, TABLE_MUST_NOT_BE_CREATED_MANUALLY) \
    M(190, SIZES_OF_ARRAYS_DOESNT_MATCH) \
    M(191, SET_SIZE_LIMIT_EXCEEDED) \
    M(192, UNKNOWN_USER) \
    M(193, WRONG_PASSWORD) \
    M(194, REQUIRED_PASSWORD) \
    M(195, IP_ADDRESS_NOT_ALLOWED) \
    M(196, UNKNOWN_ADDRESS_PATTERN_TYPE) \
    M(197, SERVER_REVISION_IS_TOO_OLD) \
    M(198, DNS_ERROR) \
    M(199, UNKNOWN_QUOTA) \
    M(200, QUOTA_DOESNT_ALLOW_KEYS) \
    M(201, QUOTA_EXPIRED) \
    M(202, TOO_MANY_SIMULTANEOUS_QUERIES) \
    M(203, NO_FREE_CONNECTION) \
    M(204, CANNOT_FSYNC) \
    M(205, NESTED_TYPE_TOO_DEEP) \
    M(206, ALIAS_REQUIRED) \
    M(207, AMBIGUOUS_IDENTIFIER) \
    M(208, EMPTY_NESTED_TABLE) \
    M(209, SOCKET_TIMEOUT) \
    M(210, NETWORK_ERROR) \
    M(211, EMPTY_QUERY) \
    M(212, UNKNOWN_LOAD_BALANCING) \
    M(213, UNKNOWN_TOTALS_MODE) \
    M(214, CANNOT_STATVFS) \
    M(215, NOT_AN_AGGREGATE) \
    M(216, QUERY_WITH_SAME_ID_IS_ALREADY_RUNNING) \
    M(217, CLIENT_HAS_CONNECTED_TO_WRONG_PORT) \
    M(218, TABLE_IS_DROPPED) \
    M(219, DATABASE_NOT_EMPTY) \
    M(220, DUPLICATE_INTERSERVER_IO_ENDPOINT) \
    M(221, NO_SUCH_INTERSERVER_IO_ENDPOINT) \
    M(222, ADDING_REPLICA_TO_NON_EMPTY_TABLE) \
    M(223, UNEXPECTED_AST_STRUCTURE) \
    M(224, REPLICA_IS_ALREADY_ACTIVE) \
    M(225, NO_ZOOKEEPER) \
    M(226, NO_FILE_IN_DATA_PART) \
    M(227, UNEXPECTED_FILE_IN_DATA_PART) \
    M(228, BAD_SIZE_OF_FILE_IN_DATA_PART) \
    M(229, QUERY_IS_TOO_LARGE) \
    M(230, NOT_FOUND_EXPECTED_DATA_PART) \
    M(231, TOO_MANY_UNEXPECTED_DATA_PARTS) \
    M(232, NO_SUCH_DATA_PART) \
    M(233, BAD_DATA_PART_NAME) \
    M(234, NO_REPLICA_HAS_PART) \
    M(235, DUPLICATE_DATA_PART) \
    M(236, ABORTED) \
    M(237, NO_REPLICA_NAME_GIVEN) \
    M(238, FORMAT_VERSION_TOO_OLD) \
    M(239, CANNOT_MUNMAP) \
    M(240, CANNOT_MREMAP) \
    M(241, MEMORY_LIMIT_EXCEEDED) \
    M(242, TABLE_IS_READ_ONLY) \
    M(243, NOT_ENOUGH_SPACE) \
    M(244, UNEXPECTED_ZOOKEEPER_ERROR) \
    M(246, CORRUPTED_DATA) \
    M(247, INCORRECT_MARK) \
    M(248, INVALID_PARTITION_VALUE) \
    M(250, NOT_ENOUGH_BLOCK_NUMBERS) \
    M(251, NO_SUCH_REPLICA) \
    M(252, TOO_MANY_PARTS) \
    M(253, REPLICA_IS_ALREADY_EXIST) \
    M(254, NO_ACTIVE_REPLICAS) \
    M(255, TOO_MANY_RETRIES_TO_FETCH_PARTS) \
    M(256, PARTITION_ALREADY_EXISTS) \
    M(257, PARTITION_DOESNT_EXIST) \
    M(258, UNION_ALL_RESULT_STRUCTURES_MISMATCH) \
    M(260, CLIENT_OUTPUT_FORMAT_SPECIFIED) \
    M(261, UNKNOWN_BLOCK_INFO_FIELD) \
    M(262, BAD_COLLATION) \
    M(263, CANNOT_COMPILE_CODE) \
    M(264, INCOMPATIBLE_TYPE_OF_JOIN) \
    M(265, NO_AVAILABLE_REPLICA) \
    M(266, MISMATCH_REPLICAS_DATA_SOURCES) \
    M(267, STORAGE_DOESNT_SUPPORT_PARALLEL_REPLICAS) \
    M(268, CPUID_ERROR) \
    M(269, INFINITE_LOOP) \
    M(270, CANNOT_COMPRESS) \
    M(271, CANNOT_DECOMPRESS) \
    M(272, CANNOT_IO_SUBMIT) \
    M(273, CANNOT_IO_GETEVENTS) \
    M(274, AIO_READ_ERROR) \
    M(275, AIO_WRITE_ERROR) \
    M(277, INDEX_NOT_USED) \
    M(279, ALL_CONNECTION_TRIES_FAILED) \
    M(280, NO_AVAILABLE_DATA) \
    M(281, DICTIONARY_IS_EMPTY) \
    M(282, INCORRECT_INDEX) \
    M(283, UNKNOWN_DISTRIBUTED_PRODUCT_MODE) \
    M(284, WRONG_GLOBAL_SUBQUERY) \
    M(285, TOO_FEW_LIVE_REPLICAS) \
    M(286, UNSATISFIED_QUORUM_FOR_PREVIOUS_WRITE) \
    M(287, UNKNOWN_FORMAT_VERSION) \
    M(288, DISTRIBUTED_IN_JOIN_SUBQUERY_DENIED) \
    M(289, REPLICA_IS_NOT_IN_QUORUM) \
    M(290, LIMIT_EXCEEDED) \
    M(291, DATABASE_ACCESS_DENIED) \
    M(293, MONGODB_CANNOT_AUTHENTICATE) \
    M(294, INVALID_BLOCK_EXTRA_INFO) \
    M(295, RECEIVED_EMPTY_DATA) \
    M(296, NO_REMOTE_SHARD_FOUND) \
    M(297, SHARD_HAS_NO_CONNECTIONS) \
    M(298, CANNOT_PIPE) \
    M(299, CANNOT_FORK) \
    M(300, CANNOT_DLSYM) \
    M(301, CANNOT_CREATE_CHILD_PROCESS) \
    M(302, CHILD_WAS_NOT_EXITED_NORMALLY) \
    M(303, CANNOT_SELECT) \
    M(304, CANNOT_WAITPID) \
    M(305, TABLE_WAS_NOT_DROPPED) \
    M(306, TOO_DEEP_RECURSION) \
    M(307, TOO_MANY_BYTES) \
    M(308, UNEXPECTED_NODE_IN_ZOOKEEPER) \
    M(309, FUNCTION_CANNOT_HAVE_PARAMETERS) \
    M(317, INVALID_SHARD_WEIGHT) \
    M(318, INVALID_CONFIG_PARAMETER) \
    M(319, UNKNOWN_STATUS_OF_INSERT) \
    M(321, VALUE_IS_OUT_OF_RANGE_OF_DATA_TYPE) \
    M(335, BARRIER_TIMEOUT) \
    M(336, UNKNOWN_DATABASE_ENGINE) \
    M(337, DDL_GUARD_IS_ACTIVE) \
    M(341, UNFINISHED) \
    M(342, METADATA_MISMATCH) \
    M(344, SUPPORT_IS_DISABLED) \
    M(345, TABLE_DIFFERS_TOO_MUCH) \
    M(346, CANNOT_CONVERT_CHARSET) \
    M(347, CANNOT_LOAD_CONFIG) \
    M(349, CANNOT_INSERT_NULL_IN_ORDINARY_COLUMN) \
    M(350, INCOMPATIBLE_SOURCE_TABLES) \
    M(351, AMBIGUOUS_TABLE_NAME) \
    M(352, AMBIGUOUS_COLUMN_NAME) \
    M(353, INDEX_OF_POSITIONAL_ARGUMENT_IS_OUT_OF_RANGE) \
    M(354, ZLIB_INFLATE_FAILED) \
    M(355, ZLIB_DEFLATE_FAILED) \
    M(356, BAD_LAMBDA) \
    M(357, RESERVED_IDENTIFIER_NAME) \
    M(358, INTO_OUTFILE_NOT_ALLOWED) \
    M(359, TABLE_SIZE_EXCEEDS_MAX_DROP_SIZE_LIMIT) \
    M(360, CANNOT_CREATE_CHARSET_CONVERTER) \
    M(361, SEEK_POSITION_OUT_OF_BOUND) \
    M(362, CURRENT_WRITE_BUFFER_IS_EXHAUSTED) \
    M(363, CANNOT_CREATE_IO_BUFFER) \
    M(364, RECEIVED_ERROR_TOO_MANY_REQUESTS) \
    M(366, SIZES_OF_NESTED_COLUMNS_ARE_INCONSISTENT) \
    M(367, TOO_MANY_FETCHES) \
    M(369, ALL_REPLICAS_ARE_STALE) \
    M(370, DATA_TYPE_CANNOT_BE_USED_IN_TABLES) \
    M(371, INCONSISTENT_CLUSTER_DEFINITION) \
    M(372, SESSION_NOT_FOUND) \
    M(373, SESSION_IS_LOCKED) \
    M(374, INVALID_SESSION_TIMEOUT) \
    M(375, CANNOT_DLOPEN) \
    M(376, CANNOT_PARSE_UUID) \
    M(377, ILLEGAL_SYNTAX_FOR_DATA_TYPE) \
    M(378, DATA_TYPE_CANNOT_HAVE_ARGUMENTS) \
    M(379, UNKNOWN_STATUS_OF_DISTRIBUTED_DDL_TASK) \
    M(380, CANNOT_KILL) \
    M(381, HTTP_LENGTH_REQUIRED) \
    M(382, CANNOT_LOAD_CATBOOST_MODEL) \
    M(383, CANNOT_APPLY_CATBOOST_MODEL) \
    M(384, PART_IS_TEMPORARILY_LOCKED) \
    M(385, MULTIPLE_STREAMS_REQUIRED) \
    M(386, NO_COMMON_TYPE) \
    M(387, DICTIONARY_ALREADY_EXISTS) \
    M(388, CANNOT_ASSIGN_OPTIMIZE) \
    M(389, INSERT_WAS_DEDUPLICATED) \
    M(390, CANNOT_GET_CREATE_TABLE_QUERY) \
    M(391, EXTERNAL_LIBRARY_ERROR) \
    M(392, QUERY_IS_PROHIBITED) \
    M(393, THERE_IS_NO_QUERY) \
    M(394, QUERY_WAS_CANCELLED) \
    M(395, FUNCTION_THROW_IF_VALUE_IS_NON_ZERO) \
    M(396, TOO_MANY_ROWS_OR_BYTES) \
    M(397, QUERY_IS_NOT_SUPPORTED_IN_MATERIALIZED_VIEW) \
    M(398, UNKNOWN_MUTATION_COMMAND) \
    M(399, FORMAT_IS_NOT_SUITABLE_FOR_OUTPUT) \
    M(400, CANNOT_STAT) \
    M(401, FEATURE_IS_NOT_ENABLED_AT_BUILD_TIME) \
    M(402, CANNOT_IOSETUP) \
    M(403, INVALID_JOIN_ON_EXPRESSION) \
    M(404, BAD_ODBC_CONNECTION_STRING) \
    M(405, PARTITION_SIZE_EXCEEDS_MAX_DROP_SIZE_LIMIT) \
    M(406, TOP_AND_LIMIT_TOGETHER) \
    M(407, DECIMAL_OVERFLOW) \
    M(408, BAD_REQUEST_PARAMETER) \
    M(409, EXTERNAL_EXECUTABLE_NOT_FOUND) \
    M(410, EXTERNAL_SERVER_IS_NOT_RESPONDING) \
    M(411, PTHREAD_ERROR) \
    M(412, NETLINK_ERROR) \
    M(413, CANNOT_SET_SIGNAL_HANDLER) \
    M(415, ALL_REPLICAS_LOST) \
    M(416, REPLICA_STATUS_CHANGED) \
    M(417, EXPECTED_ALL_OR_ANY) \
    M(418, UNKNOWN_JOIN) \
    M(419, MULTIPLE_ASSIGNMENTS_TO_COLUMN) \
    M(420, CANNOT_UPDATE_COLUMN) \
    M(421, CANNOT_ADD_DIFFERENT_AGGREGATE_STATES) \
    M(422, UNSUPPORTED_URI_SCHEME) \
    M(423, CANNOT_GETTIMEOFDAY) \
    M(424, CANNOT_LINK) \
    M(425, SYSTEM_ERROR) \
    M(427, CANNOT_COMPILE_REGEXP) \
    M(428, UNKNOWN_LOG_LEVEL) \
    M(429, FAILED_TO_GETPWUID) \
    M(430, MISMATCHING_USERS_FOR_PROCESS_AND_DATA) \
    M(431, ILLEGAL_SYNTAX_FOR_CODEC_TYPE) \
    M(432, UNKNOWN_CODEC) \
    M(433, ILLEGAL_CODEC_PARAMETER) \
    M(434, CANNOT_PARSE_PROTOBUF_SCHEMA) \
    M(435, NO_COLUMN_SERIALIZED_TO_REQUIRED_PROTOBUF_FIELD) \
    M(436, PROTOBUF_BAD_CAST) \
    M(437, PROTOBUF_FIELD_NOT_REPEATED) \
    M(438, DATA_TYPE_CANNOT_BE_PROMOTED) \
    M(439, CANNOT_SCHEDULE_TASK) \
    M(440, INVALID_LIMIT_EXPRESSION) \
    M(441, CANNOT_PARSE_DOMAIN_VALUE_FROM_STRING) \
    M(442, BAD_DATABASE_FOR_TEMPORARY_TABLE) \
    M(443, NO_COLUMNS_SERIALIZED_TO_PROTOBUF_FIELDS) \
    M(444, UNKNOWN_PROTOBUF_FORMAT) \
    M(445, CANNOT_MPROTECT) \
    M(446, FUNCTION_NOT_ALLOWED) \
    M(447, HYPERSCAN_CANNOT_SCAN_TEXT) \
    M(448, BROTLI_READ_FAILED) \
    M(449, BROTLI_WRITE_FAILED) \
    M(450, BAD_TTL_EXPRESSION) \
    M(451, BAD_TTL_FILE) \
    M(452, SETTING_CONSTRAINT_VIOLATION) \
    M(453, MYSQL_CLIENT_INSUFFICIENT_CAPABILITIES) \
    M(454, OPENSSL_ERROR) \
    M(455, SUSPICIOUS_TYPE_FOR_LOW_CARDINALITY) \
    M(456, UNKNOWN_QUERY_PARAMETER) \
    M(457, BAD_QUERY_PARAMETER) \
    M(458, CANNOT_UNLINK) \
    M(459, CANNOT_SET_THREAD_PRIORITY) \
    M(460, CANNOT_CREATE_TIMER) \
    M(461, CANNOT_SET_TIMER_PERIOD) \
    M(462, CANNOT_DELETE_TIMER) \
    M(463, CANNOT_FCNTL) \
    M(464, CANNOT_PARSE_ELF) \
    M(465, CANNOT_PARSE_DWARF) \
    M(466, INSECURE_PATH) \
    M(467, CANNOT_PARSE_BOOL) \
    M(468, CANNOT_PTHREAD_ATTR) \
    M(469, VIOLATED_CONSTRAINT) \
    M(470, QUERY_IS_NOT_SUPPORTED_IN_LIVE_VIEW) \
    M(471, INVALID_SETTING_VALUE) \
    M(472, READONLY_SETTING) \
    M(473, DEADLOCK_AVOIDED) \
    M(474, INVALID_TEMPLATE_FORMAT) \
    M(475, INVALID_WITH_FILL_EXPRESSION) \
    M(476, WITH_TIES_WITHOUT_ORDER_BY) \
    M(477, INVALID_USAGE_OF_INPUT) \
    M(478, UNKNOWN_POLICY) \
    M(479, UNKNOWN_DISK) \
    M(480, UNKNOWN_PROTOCOL) \
    M(481, PATH_ACCESS_DENIED) \
    M(482, DICTIONARY_ACCESS_DENIED) \
    M(483, TOO_MANY_REDIRECTS) \
    M(484, INTERNAL_REDIS_ERROR) \
    M(485, SCALAR_ALREADY_EXISTS) \
    M(487, CANNOT_GET_CREATE_DICTIONARY_QUERY) \
    M(488, UNKNOWN_DICTIONARY) \
    M(489, INCORRECT_DICTIONARY_DEFINITION) \
    M(490, CANNOT_FORMAT_DATETIME) \
    M(491, UNACCEPTABLE_URL) \
    M(492, ACCESS_ENTITY_NOT_FOUND) \
    M(493, ACCESS_ENTITY_ALREADY_EXISTS) \
    M(494, ACCESS_ENTITY_FOUND_DUPLICATES) \
    M(495, ACCESS_STORAGE_READONLY) \
    M(496, QUOTA_REQUIRES_CLIENT_KEY) \
    M(497, ACCESS_DENIED) \
    M(498, LIMIT_BY_WITH_TIES_IS_NOT_SUPPORTED) \
    M(499, S3_ERROR) \
    M(501, CANNOT_CREATE_DATABASE) \
    M(502, CANNOT_SIGQUEUE) \
    M(503, AGGREGATE_FUNCTION_THROW) \
    M(504, FILE_ALREADY_EXISTS) \
    M(505, CANNOT_DELETE_DIRECTORY) \
    M(506, UNEXPECTED_ERROR_CODE) \
    M(507, UNABLE_TO_SKIP_UNUSED_SHARDS) \
    M(508, UNKNOWN_ACCESS_TYPE) \
    M(509, INVALID_GRANT) \
    M(510, CACHE_DICTIONARY_UPDATE_FAIL) \
    M(511, UNKNOWN_ROLE) \
    M(512, SET_NON_GRANTED_ROLE) \
    M(513, UNKNOWN_PART_TYPE) \
    M(514, ACCESS_STORAGE_FOR_INSERTION_NOT_FOUND) \
    M(515, INCORRECT_ACCESS_ENTITY_DEFINITION) \
    M(516, AUTHENTICATION_FAILED) \
    M(517, CANNOT_ASSIGN_ALTER) \
    M(518, CANNOT_COMMIT_OFFSET) \
    M(519, NO_REMOTE_SHARD_AVAILABLE) \
    M(520, CANNOT_DETACH_DICTIONARY_AS_TABLE) \
    M(521, ATOMIC_RENAME_FAIL) \
    M(523, UNKNOWN_ROW_POLICY) \
    M(524, ALTER_OF_COLUMN_IS_FORBIDDEN) \
    M(525, INCORRECT_DISK_INDEX) \
    M(526, UNKNOWN_VOLUME_TYPE) \
    M(527, NO_SUITABLE_FUNCTION_IMPLEMENTATION) \
    M(528, CASSANDRA_INTERNAL_ERROR) \
    M(529, NOT_A_LEADER) \
    M(530, CANNOT_CONNECT_RABBITMQ) \
    M(531, CANNOT_FSTAT) \
    M(532, LDAP_ERROR) \
    M(533, INCONSISTENT_RESERVATIONS) \
    M(534, NO_RESERVATIONS_PROVIDED) \
    M(535, UNKNOWN_RAID_TYPE) \
    M(536, CANNOT_RESTORE_FROM_FIELD_DUMP) \
    M(537, ILLEGAL_MYSQL_VARIABLE) \
    M(538, MYSQL_SYNTAX_ERROR) \
    M(539, CANNOT_BIND_RABBITMQ_EXCHANGE) \
    M(540, CANNOT_DECLARE_RABBITMQ_EXCHANGE) \
    M(541, CANNOT_CREATE_RABBITMQ_QUEUE_BINDING) \
    M(542, CANNOT_REMOVE_RABBITMQ_EXCHANGE) \
    M(543, UNKNOWN_MYSQL_DATATYPES_SUPPORT_LEVEL) \
    M(544, ROW_AND_ROWS_TOGETHER) \
    M(545, FIRST_AND_NEXT_TOGETHER) \
    M(546, NO_ROW_DELIMITER) \
    M(547, INVALID_RAID_TYPE) \
    M(548, UNKNOWN_VOLUME) \
    M(549, DATA_TYPE_CANNOT_BE_USED_IN_KEY) \
    M(550, CONDITIONAL_TREE_PARENT_NOT_FOUND) \
    M(551, ILLEGAL_PROJECTION_MANIPULATOR) \
    M(552, UNRECOGNIZED_ARGUMENTS) \
    M(553, LZMA_STREAM_ENCODER_FAILED) \
    M(554, LZMA_STREAM_DECODER_FAILED) \
    M(555, ROCKSDB_ERROR) \
    M(556, SYNC_MYSQL_USER_ACCESS_ERROR)\
    M(557, UNKNOWN_UNION) \
    M(558, EXPECTED_ALL_OR_DISTINCT) \
    M(559, INVALID_GRPC_QUERY_INFO) \
    M(560, ZSTD_ENCODER_FAILED) \
    M(561, ZSTD_DECODER_FAILED) \
    M(562, TLD_LIST_NOT_FOUND) \
    M(563, CANNOT_READ_MAP_FROM_TEXT) \
    M(564, INTERSERVER_SCHEME_DOESNT_MATCH) \
    M(565, TOO_MANY_PARTITIONS) \
    M(566, CANNOT_RMDIR) \
    M(567, DUPLICATED_PART_UUIDS) \
    M(568, RAFT_ERROR) \
    M(569, MULTIPLE_COLUMNS_SERIALIZED_TO_SAME_PROTOBUF_FIELD) \
    M(570, DATA_TYPE_INCOMPATIBLE_WITH_PROTOBUF_FIELD) \
    M(571, DATABASE_REPLICATION_FAILED) \
    M(572, TOO_MANY_QUERY_PLAN_OPTIMIZATIONS) \
    M(573, EPOLL_ERROR) \
    M(574, DISTRIBUTED_TOO_MANY_PENDING_BYTES) \
    M(575, UNKNOWN_SNAPSHOT) \
    M(576, KERBEROS_ERROR) \
    M(577, INVALID_SHARD_ID) \
    M(578, INVALID_FORMAT_INSERT_QUERY_WITH_DATA) \
    M(579, INCORRECT_PART_TYPE) \
    M(580, CANNOT_SET_ROUNDING_MODE) \
    M(581, TOO_LARGE_DISTRIBUTED_DEPTH) \
    M(582, NO_SUCH_PROJECTION_IN_TABLE) \
    M(583, ILLEGAL_PROJECTION) \
    M(584, PROJECTION_NOT_USED) \
    M(585, CANNOT_PARSE_YAML) \
    M(586, CANNOT_CREATE_FILE) \
    M(587, CONCURRENT_ACCESS_NOT_SUPPORTED) \
    M(588, DISTRIBUTED_BROKEN_BATCH_INFO) \
    M(589, DISTRIBUTED_BROKEN_BATCH_FILES) \
    M(590, CANNOT_SYSCONF) \
    M(591, SQLITE_ENGINE_ERROR) \
    M(592, DATA_ENCRYPTION_ERROR) \
    M(593, ZERO_COPY_REPLICATION_ERROR) \
    M(594, BZIP2_STREAM_DECODER_FAILED) \
    M(595, BZIP2_STREAM_ENCODER_FAILED) \
<<<<<<< HEAD
    M(596, CANNOT_ADVISE) \
=======
    M(596, INTERSECT_OR_EXCEPT_RESULT_STRUCTURES_MISMATCH) \
>>>>>>> 76b05024
    \
    M(998, POSTGRESQL_CONNECTION_FAILURE) \
    M(999, KEEPER_EXCEPTION) \
    M(1000, POCO_EXCEPTION) \
    M(1001, STD_EXCEPTION) \
    M(1002, UNKNOWN_EXCEPTION) \

/* See END */

namespace DB
{
namespace ErrorCodes
{
#define M(VALUE, NAME) extern const ErrorCode NAME = VALUE;
    APPLY_FOR_ERROR_CODES(M)
#undef M

    constexpr ErrorCode END = 3000;
    ErrorPairHolder values[END + 1]{};

    struct ErrorCodesNames
    {
        std::string_view names[END + 1];
        ErrorCodesNames()
        {
#define M(VALUE, NAME) names[VALUE] = std::string_view(#NAME);
            APPLY_FOR_ERROR_CODES(M)
#undef M
        }
    } error_codes_names;

    std::string_view getName(ErrorCode error_code)
    {
        if (error_code < 0 || error_code >= END)
            return std::string_view();
        return error_codes_names.names[error_code];
    }

    ErrorCode end() { return END + 1; }

    void increment(ErrorCode error_code, bool remote, const std::string & message, const FramePointers & trace)
    {
        if (error_code < 0 || error_code >= end())
        {
            /// For everything outside the range, use END.
            /// (end() is the pointer pass the end, while END is the last value that has an element in values array).
            error_code = end() - 1;
        }

        values[error_code].increment(remote, message, trace);
    }

    void ErrorPairHolder::increment(bool remote, const std::string & message, const FramePointers & trace)
    {
        const auto now = std::chrono::system_clock::now();

        std::lock_guard lock(mutex);

        auto & error = remote ? value.remote : value.local;

        ++error.count;
        error.message = message;
        error.trace = trace;
        error.error_time_ms = std::chrono::duration_cast<std::chrono::milliseconds>(now.time_since_epoch()).count();
    }
    ErrorPair ErrorPairHolder::get()
    {
        std::lock_guard lock(mutex);
        return value;
    }
}

}<|MERGE_RESOLUTION|>--- conflicted
+++ resolved
@@ -563,11 +563,8 @@
     M(593, ZERO_COPY_REPLICATION_ERROR) \
     M(594, BZIP2_STREAM_DECODER_FAILED) \
     M(595, BZIP2_STREAM_ENCODER_FAILED) \
-<<<<<<< HEAD
-    M(596, CANNOT_ADVISE) \
-=======
     M(596, INTERSECT_OR_EXCEPT_RESULT_STRUCTURES_MISMATCH) \
->>>>>>> 76b05024
+    M(597, CANNOT_ADVISE) \
     \
     M(998, POSTGRESQL_CONNECTION_FAILURE) \
     M(999, KEEPER_EXCEPTION) \
