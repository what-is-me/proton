#pragma once

#include <Core/QueryProcessingStage.h>
#include <Storages/SelectQueryInfo.h>
#include <Storages/MergeTree/MergeTreeData.h>
#include <Storages/MergeTree/RangesInDataPart.h>
#include <Storages/MergeTree/PartitionPruner.h>
#include <Processors/QueryPlan/ReadFromMergeTree.h>
#include <Storages/MergeTree/MergeTreeIndexMergedCondition.h>


namespace DB
{

class KeyCondition;

<<<<<<< HEAD
using PartitionIdToMaxBlock = std::unordered_map<String, Int64>;
=======
struct MergeTreeDataSelectSamplingData
{
    bool use_sampling;
    std::shared_ptr<ASTFunction> filter_function;
    ActionsDAGPtr filter_expression;
};

struct MergeTreeDataSelectCache
{
    RangesInDataParts parts_with_ranges;
    MergeTreeDataSelectSamplingData sampling{};
    std::unique_ptr<ReadFromMergeTree::IndexStats> index_stats;
    size_t sum_marks = 0;
    size_t sum_ranges = 0;
    bool use_cache = false;
};
>>>>>>> dd343f08

/** Executes SELECT queries on data from the merge tree.
  */
class MergeTreeDataSelectExecutor
{
public:
    explicit MergeTreeDataSelectExecutor(const MergeTreeData & data_);

    /** When reading, selects a set of parts that covers the desired range of the index.
      * max_blocks_number_to_read - if not nullptr, do not read all the parts whose right border is greater than max_block in partition.
      */

    QueryPlanPtr read(
        const Names & column_names,
        const StorageMetadataPtr & metadata_snapshot,
        const SelectQueryInfo & query_info,
        ContextPtr context,
        UInt64 max_block_size,
        unsigned num_streams,
        QueryProcessingStage::Enum processed_stage,
        std::shared_ptr<PartitionIdToMaxBlock> max_block_numbers_to_read = nullptr) const;

    /// The same as read, but with specified set of parts.
    QueryPlanPtr readFromParts(
        MergeTreeData::DataPartsVector parts,
        const Names & column_names,
        const StorageMetadataPtr & metadata_snapshot_base,
        const StorageMetadataPtr & metadata_snapshot,
        const SelectQueryInfo & query_info,
        ContextPtr context,
        UInt64 max_block_size,
        unsigned num_streams,
        std::shared_ptr<PartitionIdToMaxBlock> max_block_numbers_to_read = nullptr,
        MergeTreeDataSelectAnalysisResultPtr merge_tree_select_result_ptr = nullptr) const;

    /// Get an estimation for the number of marks we are going to read.
    /// Reads nothing. Secondary indexes are not used.
    /// This method is used to select best projection for table.
    MergeTreeDataSelectAnalysisResultPtr estimateNumMarksToRead(
        MergeTreeData::DataPartsVector parts,
        const Names & column_names,
        const StorageMetadataPtr & metadata_snapshot_base,
        const StorageMetadataPtr & metadata_snapshot,
        const SelectQueryInfo & query_info,
        ContextPtr context,
        unsigned num_streams,
        std::shared_ptr<PartitionIdToMaxBlock> max_block_numbers_to_read = nullptr) const;

private:
    const MergeTreeData & data;
    Poco::Logger * log;

    /// Get the approximate value (bottom estimate - only by full marks) of the number of rows falling under the index.
    static size_t getApproximateTotalRowsToRead(
        const MergeTreeData::DataPartsVector & parts,
        const StorageMetadataPtr & metadata_snapshot,
        const KeyCondition & key_condition,
        const Settings & settings,
        Poco::Logger * log);

    static MarkRanges markRangesFromPKRange(
        const MergeTreeData::DataPartPtr & part,
        const StorageMetadataPtr & metadata_snapshot,
        const KeyCondition & key_condition,
        const Settings & settings,
        Poco::Logger * log);

    static MarkRanges filterMarksUsingIndex(
        MergeTreeIndexPtr index_helper,
        MergeTreeIndexConditionPtr condition,
        MergeTreeData::DataPartPtr part,
        const MarkRanges & ranges,
        const Settings & settings,
        const MergeTreeReaderSettings & reader_settings,
        size_t & total_granules,
        size_t & granules_dropped,
        MarkCache * mark_cache,
        UncompressedCache * uncompressed_cache,
        Poco::Logger * log);

    static MarkRanges filterMarksUsingMergedIndex(
        MergeTreeIndices indices,
        MergeTreeIndexMergedConditionPtr condition,
        MergeTreeData::DataPartPtr part,
        const MarkRanges & ranges,
        const Settings & settings,
        const MergeTreeReaderSettings & reader_settings,
        size_t & total_granules,
        size_t & granules_dropped,
        Poco::Logger * log);

    struct PartFilterCounters
    {
        size_t num_initial_selected_parts = 0;
        size_t num_initial_selected_granules = 0;
        size_t num_parts_after_minmax = 0;
        size_t num_granules_after_minmax = 0;
        size_t num_parts_after_partition_pruner = 0;
        size_t num_granules_after_partition_pruner = 0;
    };

    /// Select the parts in which there can be data that satisfy `minmax_idx_condition` and that match the condition on `_part`,
    ///  as well as `max_block_number_to_read`.
    static void selectPartsToRead(
        MergeTreeData::DataPartsVector & parts,
        const std::optional<std::unordered_set<String>> & part_values,
        const std::optional<KeyCondition> & minmax_idx_condition,
        const DataTypes & minmax_columns_types,
        std::optional<PartitionPruner> & partition_pruner,
        const PartitionIdToMaxBlock * max_block_numbers_to_read,
        PartFilterCounters & counters);

    /// Same as previous but also skip parts uuids if any to the query context, or skip parts which uuids marked as excluded.
    static void selectPartsToReadWithUUIDFilter(
        MergeTreeData::DataPartsVector & parts,
        const std::optional<std::unordered_set<String>> & part_values,
        MergeTreeData::PinnedPartUUIDsPtr pinned_part_uuids,
        const std::optional<KeyCondition> & minmax_idx_condition,
        const DataTypes & minmax_columns_types,
        std::optional<PartitionPruner> & partition_pruner,
        const PartitionIdToMaxBlock * max_block_numbers_to_read,
        ContextPtr query_context,
        PartFilterCounters & counters,
        Poco::Logger * log);

public:
    /// For given number rows and bytes, get the number of marks to read.
    /// It is a minimal number of marks which contain so many rows and bytes.
    static size_t roundRowsOrBytesToMarks(
        size_t rows_setting,
        size_t bytes_setting,
        size_t rows_granularity,
        size_t bytes_granularity);

    /// The same as roundRowsOrBytesToMarks, but return no more than max_marks.
    static size_t minMarksForConcurrentRead(
        size_t rows_setting,
        size_t bytes_setting,
        size_t rows_granularity,
        size_t bytes_granularity,
        size_t max_marks);

    /// If possible, filter using expression on virtual columns.
    /// Example: SELECT count() FROM table WHERE _part = 'part_name'
    /// If expression found, return a set with allowed part names (std::nullopt otherwise).
    static std::optional<std::unordered_set<String>> filterPartsByVirtualColumns(
        const MergeTreeData & data,
        const MergeTreeData::DataPartsVector & parts,
        const ASTPtr & query,
        ContextPtr context);

    /// Filter parts using minmax index and partition key.
    static void filterPartsByPartition(
        MergeTreeData::DataPartsVector & parts,
        const std::optional<std::unordered_set<String>> & part_values,
        const StorageMetadataPtr & metadata_snapshot,
        const MergeTreeData & data,
        const SelectQueryInfo & query_info,
        const ContextPtr & context,
        const PartitionIdToMaxBlock * max_block_numbers_to_read,
        Poco::Logger * log,
        ReadFromMergeTree::IndexStats & index_stats);

    /// Filter parts using primary key and secondary indexes.
    /// For every part, select mark ranges to read.
    /// If 'check_limits = true' it will throw exception if the amount of data exceed the limits from settings.
    static RangesInDataParts filterPartsByPrimaryKeyAndSkipIndexes(
        MergeTreeData::DataPartsVector && parts,
        StorageMetadataPtr metadata_snapshot,
        const SelectQueryInfo & query_info,
        const ContextPtr & context,
        const KeyCondition & key_condition,
        const MergeTreeReaderSettings & reader_settings,
        Poco::Logger * log,
        size_t num_streams,
        ReadFromMergeTree::IndexStats & index_stats,
        bool use_skip_indexes);

    /// Create expression for sampling.
    /// Also, calculate _sample_factor if needed.
    /// Also, update key condition with selected sampling range.
    static MergeTreeDataSelectSamplingData getSampling(
        const ASTSelectQuery & select,
        NamesAndTypesList available_real_columns,
        const MergeTreeData::DataPartsVector & parts,
        KeyCondition & key_condition,
        const MergeTreeData & data,
        const StorageMetadataPtr & metadata_snapshot,
        ContextPtr context,
        bool sample_factor_column_queried,
        Poco::Logger * log);

    /// Check query limits: max_partitions_to_read, max_concurrent_queries.
    /// Also, return QueryIdHolder. If not null, we should keep it until query finishes.
    static std::shared_ptr<QueryIdHolder> checkLimits(
        const MergeTreeData & data,
        const ReadFromMergeTree::AnalysisResult & result,
        const ContextPtr & context);
};

}<|MERGE_RESOLUTION|>--- conflicted
+++ resolved
@@ -14,26 +14,7 @@
 
 class KeyCondition;
 
-<<<<<<< HEAD
 using PartitionIdToMaxBlock = std::unordered_map<String, Int64>;
-=======
-struct MergeTreeDataSelectSamplingData
-{
-    bool use_sampling;
-    std::shared_ptr<ASTFunction> filter_function;
-    ActionsDAGPtr filter_expression;
-};
-
-struct MergeTreeDataSelectCache
-{
-    RangesInDataParts parts_with_ranges;
-    MergeTreeDataSelectSamplingData sampling{};
-    std::unique_ptr<ReadFromMergeTree::IndexStats> index_stats;
-    size_t sum_marks = 0;
-    size_t sum_ranges = 0;
-    bool use_cache = false;
-};
->>>>>>> dd343f08
 
 /** Executes SELECT queries on data from the merge tree.
   */
@@ -123,6 +104,8 @@
         const MergeTreeReaderSettings & reader_settings,
         size_t & total_granules,
         size_t & granules_dropped,
+        MarkCache * mark_cache,
+        UncompressedCache * uncompressed_cache,
         Poco::Logger * log);
 
     struct PartFilterCounters
