--- conflicted
+++ resolved
@@ -67,11 +67,7 @@
 	nested_need_parens.need_parens = true;
 	nested_dont_need_parens.need_parens = false;
 
-<<<<<<< HEAD
-	/// Стоит ли записать эту функцию в виде оператора?
-=======
 	/// Should this function to be written as operator?
->>>>>>> cd33a9db
 	bool written = false;
 	if (arguments && !parameters)
 	{
