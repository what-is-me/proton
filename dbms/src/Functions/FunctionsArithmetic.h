#pragma once

#include <DataTypes/DataTypesNumber.h>
#include <DataTypes/DataTypeDate.h>
#include <DataTypes/DataTypeDateTime.h>
#include <DataTypes/DataTypeInterval.h>
#include <DataTypes/Native.h>
#include <Columns/ColumnVector.h>
#include <Columns/ColumnConst.h>
#include <Functions/IFunction.h>
#include <Functions/FunctionHelpers.h>
#include <Functions/FunctionFactory.h>
#include <DataTypes/NumberTraits.h>
#include <Core/AccurateComparison.h>
#include <Common/FieldVisitors.h>
#include <Common/typeid_cast.h>
#include <IO/WriteHelpers.h>
#include <Interpreters/ExpressionActions.h>
#include <ext/range.h>
#include <common/intExp.h>
#include <boost/math/common_factor.hpp>

#if USE_EMBEDDED_COMPILER
#pragma GCC diagnostic push
#pragma GCC diagnostic ignored "-Wunused-parameter"
#include <llvm/IR/IRBuilder.h>
#pragma GCC diagnostic pop
#endif


namespace DB
{

namespace ErrorCodes
{
    extern const int ILLEGAL_DIVISION;
    extern const int ILLEGAL_COLUMN;
    extern const int LOGICAL_ERROR;
    extern const int TOO_LESS_ARGUMENTS_FOR_FUNCTION;
}


/** Arithmetic operations: +, -, *, /, %,
  * intDiv (integer division), unary minus.
  * Bitwise operations: |, &, ^, ~.
  * Etc.
  */

template <typename A, typename B, typename Op, typename ResultType_ = typename Op::ResultType>
struct BinaryOperationImplBase
{
    using ResultType = ResultType_;

    static void NO_INLINE vector_vector(const PaddedPODArray<A> & a, const PaddedPODArray<B> & b, PaddedPODArray<ResultType> & c)
    {
        size_t size = a.size();
        for (size_t i = 0; i < size; ++i)
            c[i] = Op::template apply<ResultType>(a[i], b[i]);
    }

    static void NO_INLINE vector_constant(const PaddedPODArray<A> & a, B b, PaddedPODArray<ResultType> & c)
    {
        size_t size = a.size();
        for (size_t i = 0; i < size; ++i)
            c[i] = Op::template apply<ResultType>(a[i], b);
    }

    static void NO_INLINE constant_vector(A a, const PaddedPODArray<B> & b, PaddedPODArray<ResultType> & c)
    {
        size_t size = b.size();
        for (size_t i = 0; i < size; ++i)
            c[i] = Op::template apply<ResultType>(a, b[i]);
    }

    static ResultType constant_constant(A a, B b)
    {
        return Op::template apply<ResultType>(a, b);
    }
};

template <typename A, typename B, typename Op, typename ResultType = typename Op::ResultType>
struct BinaryOperationImpl : BinaryOperationImplBase<A, B, Op, ResultType>
{
};


template <typename A, typename Op>
struct UnaryOperationImpl
{
    using ResultType = typename Op::ResultType;

    static void NO_INLINE vector(const PaddedPODArray<A> & a, PaddedPODArray<ResultType> & c)
    {
        size_t size = a.size();
        for (size_t i = 0; i < size; ++i)
            c[i] = Op::apply(a[i]);
    }

    static void constant(A a, ResultType & c)
    {
        c = Op::apply(a);
    }
};


template <typename A, typename B>
struct PlusImpl
{
    using ResultType = typename NumberTraits::ResultOfAdditionMultiplication<A, B>::Type;

    template <typename Result = ResultType>
    static inline Result apply(A a, B b)
    {
        /// Next everywhere, static_cast - so that there is no wrong result in expressions of the form Int64 c = UInt32(a) * Int32(-1).
        return static_cast<Result>(a) + b;
    }

#if USE_EMBEDDED_COMPILER
    static constexpr bool compilable = true;

    static inline llvm::Value * compile(llvm::IRBuilder<> & b, llvm::Value * left, llvm::Value * right, bool)
    {
        return left->getType()->isIntegerTy() ? b.CreateAdd(left, right) : b.CreateFAdd(left, right);
    }
#endif
};


template <typename A, typename B>
struct MultiplyImpl
{
    using ResultType = typename NumberTraits::ResultOfAdditionMultiplication<A, B>::Type;

    template <typename Result = ResultType>
    static inline Result apply(A a, B b)
    {
        return static_cast<Result>(a) * b;
    }

#if USE_EMBEDDED_COMPILER
    static constexpr bool compilable = true;

    static inline llvm::Value * compile(llvm::IRBuilder<> & b, llvm::Value * left, llvm::Value * right, bool)
    {
        return left->getType()->isIntegerTy() ? b.CreateMul(left, right) : b.CreateFMul(left, right);
    }
#endif
};

template <typename A, typename B>
struct MinusImpl
{
    using ResultType = typename NumberTraits::ResultOfSubtraction<A, B>::Type;

    template <typename Result = ResultType>
    static inline Result apply(A a, B b)
    {
        return static_cast<Result>(a) - b;
    }

#if USE_EMBEDDED_COMPILER
    static constexpr bool compilable = true;

    static inline llvm::Value * compile(llvm::IRBuilder<> & b, llvm::Value * left, llvm::Value * right, bool)
    {
        return left->getType()->isIntegerTy() ? b.CreateSub(left, right) : b.CreateFSub(left, right);
    }
#endif
};

template <typename A, typename B>
struct DivideFloatingImpl
{
    using ResultType = typename NumberTraits::ResultOfFloatingPointDivision<A, B>::Type;

    template <typename Result = ResultType>
    static inline Result apply(A a, B b)
    {
        return static_cast<Result>(a) / b;
    }

#if USE_EMBEDDED_COMPILER
    static constexpr bool compilable = true;

    static inline llvm::Value * compile(llvm::IRBuilder<> & b, llvm::Value * left, llvm::Value * right, bool)
    {
        if (left->getType()->isIntegerTy())
            throw Exception("DivideFloatingImpl expected a floating-point type", ErrorCodes::LOGICAL_ERROR);
        return b.CreateFDiv(left, right);
    }
#endif
};


#pragma GCC diagnostic push
#pragma GCC diagnostic ignored "-Wsign-compare"

template <typename A, typename B>
inline void throwIfDivisionLeadsToFPE(A a, B b)
{
    /// Is it better to use siglongjmp instead of checks?

    if (unlikely(b == 0))
        throw Exception("Division by zero", ErrorCodes::ILLEGAL_DIVISION);

    /// http://avva.livejournal.com/2548306.html
    if (unlikely(std::is_signed_v<A> && std::is_signed_v<B> && a == std::numeric_limits<A>::min() && b == -1))
        throw Exception("Division of minimal signed number by minus one", ErrorCodes::ILLEGAL_DIVISION);
}

template <typename A, typename B>
inline bool divisionLeadsToFPE(A a, B b)
{
    if (unlikely(b == 0))
        return true;

    if (unlikely(std::is_signed_v<A> && std::is_signed_v<B> && a == std::numeric_limits<A>::min() && b == -1))
        return true;

    return false;
}


#pragma GCC diagnostic pop


template <typename A, typename B>
struct DivideIntegralImpl
{
    using ResultType = typename NumberTraits::ResultOfIntegerDivision<A, B>::Type;

    template <typename Result = ResultType>
    static inline Result apply(A a, B b)
    {
        throwIfDivisionLeadsToFPE(a, b);
        return a / b;
    }

#if USE_EMBEDDED_COMPILER
    static constexpr bool compilable = false; /// don't know how to throw from LLVM IR
#endif
};

template <typename A, typename B>
struct DivideIntegralOrZeroImpl
{
    using ResultType = typename NumberTraits::ResultOfIntegerDivision<A, B>::Type;

    template <typename Result = ResultType>
    static inline Result apply(A a, B b)
    {
        return unlikely(divisionLeadsToFPE(a, b)) ? 0 : a / b;
    }

#if USE_EMBEDDED_COMPILER
    static constexpr bool compilable = false; /// TODO implement the checks
#endif
};

template <typename A, typename B>
struct ModuloImpl
{
    using ResultType = typename NumberTraits::ResultOfModulo<A, B>::Type;

    template <typename Result = ResultType>
    static inline Result apply(A a, B b)
    {
        throwIfDivisionLeadsToFPE(typename NumberTraits::ToInteger<A>::Type(a), typename NumberTraits::ToInteger<B>::Type(b));
        return typename NumberTraits::ToInteger<A>::Type(a) % typename NumberTraits::ToInteger<B>::Type(b);
    }

#if USE_EMBEDDED_COMPILER
    static constexpr bool compilable = false; /// don't know how to throw from LLVM IR
#endif
};

template <typename A, typename B>
struct BitAndImpl
{
    using ResultType = typename NumberTraits::ResultOfBit<A, B>::Type;

    template <typename Result = ResultType>
    static inline Result apply(A a, B b)
    {
        return static_cast<Result>(a) & static_cast<Result>(b);
    }

#if USE_EMBEDDED_COMPILER
    static constexpr bool compilable = true;

    static inline llvm::Value * compile(llvm::IRBuilder<> & b, llvm::Value * left, llvm::Value * right, bool)
    {
        if (!left->getType()->isIntegerTy())
            throw Exception("BitAndImpl expected an integral type", ErrorCodes::LOGICAL_ERROR);
        return b.CreateAnd(left, right);
    }
#endif
};

template <typename A, typename B>
struct BitOrImpl
{
    using ResultType = typename NumberTraits::ResultOfBit<A, B>::Type;

    template <typename Result = ResultType>
    static inline Result apply(A a, B b)
    {
        return static_cast<Result>(a) | static_cast<Result>(b);
    }

#if USE_EMBEDDED_COMPILER
    static constexpr bool compilable = true;

    static inline llvm::Value * compile(llvm::IRBuilder<> & b, llvm::Value * left, llvm::Value * right, bool)
    {
        if (!left->getType()->isIntegerTy())
            throw Exception("BitOrImpl expected an integral type", ErrorCodes::LOGICAL_ERROR);
        return b.CreateOr(left, right);
    }
#endif
};

template <typename A, typename B>
struct BitXorImpl
{
    using ResultType = typename NumberTraits::ResultOfBit<A, B>::Type;

    template <typename Result = ResultType>
    static inline Result apply(A a, B b)
    {
        return static_cast<Result>(a) ^ static_cast<Result>(b);
<<<<<<< HEAD
    }

#if USE_EMBEDDED_COMPILER
    static constexpr bool compilable = true;

    static inline llvm::Value * compile(llvm::IRBuilder<> & b, llvm::Value * left, llvm::Value * right, bool)
    {
        if (!left->getType()->isIntegerTy())
            throw Exception("BitXorImpl expected an integral type", ErrorCodes::LOGICAL_ERROR);
        return b.CreateXor(left, right);
    }
=======
    }

#if USE_EMBEDDED_COMPILER
    static constexpr bool compilable = true;

    static inline llvm::Value * compile(llvm::IRBuilder<> & b, llvm::Value * left, llvm::Value * right, bool)
    {
        if (!left->getType()->isIntegerTy())
            throw Exception("BitXorImpl expected an integral type", ErrorCodes::LOGICAL_ERROR);
        return b.CreateXor(left, right);
    }
>>>>>>> 2d70d9d6
#endif
};

template <typename A, typename B>
struct BitShiftLeftImpl
{
    using ResultType = typename NumberTraits::ResultOfBit<A, B>::Type;

    template <typename Result = ResultType>
    static inline Result apply(A a, B b)
    {
        return static_cast<Result>(a) << static_cast<Result>(b);
    }

#if USE_EMBEDDED_COMPILER
    static constexpr bool compilable = true;

    static inline llvm::Value * compile(llvm::IRBuilder<> & b, llvm::Value * left, llvm::Value * right, bool)
    {
        if (!left->getType()->isIntegerTy())
            throw Exception("BitShiftLeftImpl expected an integral type", ErrorCodes::LOGICAL_ERROR);
        return b.CreateShl(left, right);
    }
#endif
};

template <typename A, typename B>
struct BitShiftRightImpl
{
    using ResultType = typename NumberTraits::ResultOfBit<A, B>::Type;

    template <typename Result = ResultType>
    static inline Result apply(A a, B b)
    {
        return static_cast<Result>(a) >> static_cast<Result>(b);
<<<<<<< HEAD
    }

#if USE_EMBEDDED_COMPILER
    static constexpr bool compilable = true;

    static inline llvm::Value * compile(llvm::IRBuilder<> & b, llvm::Value * left, llvm::Value * right, bool is_signed)
    {
        if (!left->getType()->isIntegerTy())
            throw Exception("BitShiftRightImpl expected an integral type", ErrorCodes::LOGICAL_ERROR);
        return is_signed ? b.CreateAShr(left, right) : b.CreateLShr(left, right);
    }
=======
    }

#if USE_EMBEDDED_COMPILER
    static constexpr bool compilable = true;

    static inline llvm::Value * compile(llvm::IRBuilder<> & b, llvm::Value * left, llvm::Value * right, bool is_signed)
    {
        if (!left->getType()->isIntegerTy())
            throw Exception("BitShiftRightImpl expected an integral type", ErrorCodes::LOGICAL_ERROR);
        return is_signed ? b.CreateAShr(left, right) : b.CreateLShr(left, right);
    }
>>>>>>> 2d70d9d6
#endif
};

template <typename A, typename B>
struct BitRotateLeftImpl
{
    using ResultType = typename NumberTraits::ResultOfBit<A, B>::Type;

    template <typename Result = ResultType>
    static inline Result apply(A a, B b)
    {
        return (static_cast<Result>(a) << static_cast<Result>(b))
            | (static_cast<Result>(a) >> ((sizeof(Result) * 8) - static_cast<Result>(b)));
    }

#if USE_EMBEDDED_COMPILER
    static constexpr bool compilable = true;

    static inline llvm::Value * compile(llvm::IRBuilder<> & b, llvm::Value * left, llvm::Value * right, bool)
    {
        if (!left->getType()->isIntegerTy())
            throw Exception("BitRotateLeftImpl expected an integral type", ErrorCodes::LOGICAL_ERROR);
        auto * size = llvm::ConstantInt::get(left->getType(), left->getType()->getPrimitiveSizeInBits());
        /// XXX how is this supposed to behave in signed mode?
        return b.CreateOr(b.CreateShl(left, right), b.CreateLShr(left, b.CreateSub(size, right)));
    }
#endif
};

template <typename A, typename B>
struct BitRotateRightImpl
{
    using ResultType = typename NumberTraits::ResultOfBit<A, B>::Type;

    template <typename Result = ResultType>
    static inline Result apply(A a, B b)
    {
        return (static_cast<Result>(a) >> static_cast<Result>(b))
            | (static_cast<Result>(a) << ((sizeof(Result) * 8) - static_cast<Result>(b)));
    }

#if USE_EMBEDDED_COMPILER
    static constexpr bool compilable = true;

    static inline llvm::Value * compile(llvm::IRBuilder<> & b, llvm::Value * left, llvm::Value * right, bool)
    {
        if (!left->getType()->isIntegerTy())
            throw Exception("BitRotateRightImpl expected an integral type", ErrorCodes::LOGICAL_ERROR);
        auto * size = llvm::ConstantInt::get(left->getType(), left->getType()->getPrimitiveSizeInBits());
        return b.CreateOr(b.CreateLShr(left, right), b.CreateShl(left, b.CreateSub(size, right)));
    }
#endif
};

template <typename A, typename B>
struct BitTestImpl
{
    using ResultType = UInt8;

    template <typename Result = ResultType>
    static inline Result apply(A a, B b)
    {
        return (typename NumberTraits::ToInteger<A>::Type(a) >> typename NumberTraits::ToInteger<B>::Type(b)) & 1;
    };

#if USE_EMBEDDED_COMPILER
    static constexpr bool compilable = false; /// TODO
#endif
};

template <typename A, typename B>
struct LeastBaseImpl
{
    using ResultType = NumberTraits::ResultOfLeast<A, B>;

    template <typename Result = ResultType>
    static inline Result apply(A a, B b)
    {
        /** gcc 4.9.2 successfully vectorizes a loop from this function. */
        return static_cast<Result>(a) < static_cast<Result>(b) ? static_cast<Result>(a) : static_cast<Result>(b);
    }

#if USE_EMBEDDED_COMPILER
    static constexpr bool compilable = true;

    static inline llvm::Value * compile(llvm::IRBuilder<> & b, llvm::Value * left, llvm::Value * right, bool is_signed)
    {
        if (!left->getType()->isIntegerTy())
            /// XXX minnum is basically fmin(), it may or may not match whatever apply() does
            return b.CreateMinNum(left, right);
        return b.CreateSelect(is_signed ? b.CreateICmpSLT(left, right) : b.CreateICmpULT(left, right), left, right);
    }
#endif
};

template <typename A, typename B>
struct LeastSpecialImpl
{
    using ResultType = std::make_signed_t<A>;

    template <typename Result = ResultType>
    static inline Result apply(A a, B b)
    {
        static_assert(std::is_same_v<Result, ResultType>, "ResultType != Result");
        return accurate::lessOp(a, b) ? static_cast<Result>(a) : static_cast<Result>(b);
    }

#if USE_EMBEDDED_COMPILER
    static constexpr bool compilable = false; /// ???
#endif
};

template <typename A, typename B>
using LeastImpl = std::conditional_t<!NumberTraits::LeastGreatestSpecialCase<A, B>, LeastBaseImpl<A, B>, LeastSpecialImpl<A, B>>;


template <typename A, typename B>
struct GreatestBaseImpl
{
    using ResultType = NumberTraits::ResultOfGreatest<A, B>;

    template <typename Result = ResultType>
    static inline Result apply(A a, B b)
    {
        return static_cast<Result>(a) > static_cast<Result>(b) ? static_cast<Result>(a) : static_cast<Result>(b);
    }

#if USE_EMBEDDED_COMPILER
    static constexpr bool compilable = true;

    static inline llvm::Value * compile(llvm::IRBuilder<> & b, llvm::Value * left, llvm::Value * right, bool is_signed)
    {
        if (!left->getType()->isIntegerTy())
            /// XXX maxnum is basically fmax(), it may or may not match whatever apply() does
            /// XXX CreateMaxNum is broken on LLVM 5.0 and 6.0 (generates minnum instead; fixed in 7)
            return b.CreateBinaryIntrinsic(llvm::Intrinsic::maxnum, left, right);
        return b.CreateSelect(is_signed ? b.CreateICmpSGT(left, right) : b.CreateICmpUGT(left, right), left, right);
    }
#endif
};

template <typename A, typename B>
struct GreatestSpecialImpl
{
    using ResultType = std::make_unsigned_t<A>;

    template <typename Result = ResultType>
    static inline Result apply(A a, B b)
    {
        static_assert(std::is_same_v<Result, ResultType>, "ResultType != Result");
        return accurate::greaterOp(a, b) ? static_cast<Result>(a) : static_cast<Result>(b);
    }

#if USE_EMBEDDED_COMPILER
    static constexpr bool compilable = false; /// ???
#endif
};

template <typename A, typename B>
using GreatestImpl = std::conditional_t<!NumberTraits::LeastGreatestSpecialCase<A, B>, GreatestBaseImpl<A, B>, GreatestSpecialImpl<A, B>>;


template <typename A>
struct NegateImpl
{
    using ResultType = typename NumberTraits::ResultOfNegate<A>::Type;

    static inline ResultType apply(A a)
    {
        return -static_cast<ResultType>(a);
    }

#if USE_EMBEDDED_COMPILER
    static constexpr bool compilable = true;

    static inline llvm::Value * compile(llvm::IRBuilder<> & b, llvm::Value * arg, bool)
    {
        return arg->getType()->isIntegerTy() ? b.CreateNeg(arg) : b.CreateFNeg(arg);
    }
#endif
};

template <typename A>
struct BitNotImpl
{
    using ResultType = typename NumberTraits::ResultOfBitNot<A>::Type;

    static inline ResultType apply(A a)
    {
        return ~static_cast<ResultType>(a);
    }

#if USE_EMBEDDED_COMPILER
    static constexpr bool compilable = true;

    static inline llvm::Value * compile(llvm::IRBuilder<> & b, llvm::Value * arg, bool)
    {
        if (!arg->getType()->isIntegerTy())
            throw Exception("BitNotImpl expected an integral type", ErrorCodes::LOGICAL_ERROR);
        return b.CreateNot(arg);
    }
#endif
};

template <typename A>
struct AbsImpl
{
    using ResultType = typename NumberTraits::ResultOfAbs<A>::Type;

    static inline ResultType apply(A a)
    {
        if constexpr (std::is_integral_v<A> && std::is_signed_v<A>)
            return a < 0 ? static_cast<ResultType>(~a) + 1 : a;
        else if constexpr (std::is_integral_v<A> && std::is_unsigned_v<A>)
            return static_cast<ResultType>(a);
        else if constexpr (std::is_floating_point_v<A>)
            return static_cast<ResultType>(std::abs(a));
    }

#if USE_EMBEDDED_COMPILER
    static constexpr bool compilable = false; /// special type handling, some other time
#endif
};

template <typename A, typename B>
struct GCDImpl
{
    using ResultType = typename NumberTraits::ResultOfAdditionMultiplication<A, B>::Type;

    template <typename Result = ResultType>
    static inline Result apply(A a, B b)
    {
        throwIfDivisionLeadsToFPE(typename NumberTraits::ToInteger<A>::Type(a), typename NumberTraits::ToInteger<B>::Type(b));
        throwIfDivisionLeadsToFPE(typename NumberTraits::ToInteger<B>::Type(b), typename NumberTraits::ToInteger<A>::Type(a));
        return boost::math::gcd(
            typename NumberTraits::ToInteger<Result>::Type(a),
            typename NumberTraits::ToInteger<Result>::Type(b));
    }

#if USE_EMBEDDED_COMPILER
    static constexpr bool compilable = false; /// exceptions (and a non-trivial algorithm)
#endif
};

template <typename A, typename B>
struct LCMImpl
{
    using ResultType = typename NumberTraits::ResultOfAdditionMultiplication<A, B>::Type;

    template <typename Result = ResultType>
    static inline Result apply(A a, B b)
    {
        throwIfDivisionLeadsToFPE(typename NumberTraits::ToInteger<A>::Type(a), typename NumberTraits::ToInteger<B>::Type(b));
        throwIfDivisionLeadsToFPE(typename NumberTraits::ToInteger<B>::Type(b), typename NumberTraits::ToInteger<A>::Type(a));
        return boost::math::lcm(
            typename NumberTraits::ToInteger<Result>::Type(a),
            typename NumberTraits::ToInteger<Result>::Type(b));
    }

#if USE_EMBEDDED_COMPILER
    static constexpr bool compilable = false; /// exceptions (and a non-trivial algorithm)
#endif
};

template <typename A>
struct IntExp2Impl
{
    using ResultType = UInt64;

    static inline ResultType apply(A a)
    {
        return intExp2(a);
    }

#if USE_EMBEDDED_COMPILER
<<<<<<< HEAD
    static constexpr bool compilable = false; /// library function
=======
    static constexpr bool compilable = true;

    static inline llvm::Value * compile(llvm::IRBuilder<> & b, llvm::Value * arg, bool)
    {
        if (!arg->getType()->isIntegerTy())
            throw Exception("IntExp2Impl expected an integral type", ErrorCodes::LOGICAL_ERROR);
        return b.CreateShl(llvm::ConstantInt::get(arg->getType(), 1), arg);
    }
>>>>>>> 2d70d9d6
#endif
};

template <typename A>
struct IntExp10Impl
{
    using ResultType = UInt64;

    static inline ResultType apply(A a)
    {
        return intExp10(a);
    }

#if USE_EMBEDDED_COMPILER
    static constexpr bool compilable = false; /// library function
#endif
};

/// Used to indicate undefined operation
struct InvalidType;

template <bool V, typename T> struct Case : std::bool_constant<V> { using type = T; };

/// Switch<Case<C0, T0>, ...> -- select the first Ti for which Ci is true; InvalidType if none.
template <typename... Ts> using Switch = typename std::disjunction<Ts..., Case<true, InvalidType>>::type;

template <typename DataType> constexpr bool IsIntegral = false;
template <> constexpr bool IsIntegral<DataTypeUInt8> = true;
template <> constexpr bool IsIntegral<DataTypeUInt16> = true;
template <> constexpr bool IsIntegral<DataTypeUInt32> = true;
template <> constexpr bool IsIntegral<DataTypeUInt64> = true;
template <> constexpr bool IsIntegral<DataTypeInt8> = true;
template <> constexpr bool IsIntegral<DataTypeInt16> = true;
template <> constexpr bool IsIntegral<DataTypeInt32> = true;
template <> constexpr bool IsIntegral<DataTypeInt64> = true;

template <typename DataType> constexpr bool IsDateOrDateTime = false;
template <> constexpr bool IsDateOrDateTime<DataTypeDate> = true;
template <> constexpr bool IsDateOrDateTime<DataTypeDateTime> = true;

template <typename T> using DataTypeFromFieldType = std::conditional_t<std::is_same_v<T, NumberTraits::Error>, InvalidType, DataTypeNumber<T>>;

template <template <typename, typename> class Operation, typename LeftDataType, typename RightDataType>
struct BinaryOperationTraits
{
    using T0 = typename LeftDataType::FieldType;
    using T1 = typename RightDataType::FieldType;
    using Op = Operation<T0, T1>;

    /// Appropriate result type for binary operator on numeric types. "Date" can also mean
    /// DateTime, but if both operands are Dates, their type must be the same (e.g. Date - DateTime is invalid).
    using ResultDataType = Switch<
        /// number <op> number -> see corresponding impl
        Case<!IsDateOrDateTime<LeftDataType> && !IsDateOrDateTime<RightDataType>,
            DataTypeFromFieldType<typename Op::ResultType>>,
        /// Date + Integral -> Date
        /// Integral + Date -> Date
        Case<std::is_same_v<Op, PlusImpl<T0, T1>>, Switch<
            Case<IsIntegral<RightDataType>, LeftDataType>,
            Case<IsIntegral<LeftDataType>, RightDataType>>>,
        /// Date - Date     -> Int32
        /// Date - Integral -> Date
        Case<std::is_same_v<Op, MinusImpl<T0, T1>>, Switch<
            Case<std::is_same_v<LeftDataType, RightDataType>, DataTypeInt32>,
            Case<IsDateOrDateTime<LeftDataType> && IsIntegral<RightDataType>, LeftDataType>>>,
        /// least(Date, Date) -> Date
        /// greatest(Date, Date) -> Date
        Case<std::is_same_v<LeftDataType, RightDataType> && (std::is_same_v<Op, LeastImpl<T0, T1>> || std::is_same_v<Op, GreatestImpl<T0, T1>>),
            LeftDataType>>;
};


template <typename... Ts, typename F>
static bool castTypeToEither(const IDataType * type, F && f)
{
    /// XXX can't use && here because gcc-7 complains about parentheses around && within ||
    return ((typeid_cast<const Ts *>(type) ? f(*typeid_cast<const Ts *>(type)) : false) || ...);
}


template <template <typename, typename> class Op, typename Name>
class FunctionBinaryArithmetic : public IFunction
{
    const Context & context;

    template <typename F>
    static bool castType(const IDataType * type, F && f)
    {
        return castTypeToEither<
            DataTypeUInt8,
            DataTypeUInt16,
            DataTypeUInt32,
            DataTypeUInt64,
            DataTypeInt8,
            DataTypeInt16,
            DataTypeInt32,
            DataTypeInt64,
            DataTypeFloat32,
            DataTypeFloat64,
            DataTypeDate,
            DataTypeDateTime
        >(type, std::forward<F>(f));
    }

    template <typename F>
    static bool castBothTypes(const IDataType * left, const IDataType * right, F && f)
    {
        return castType(left, [&](const auto & left) { return castType(right, [&](const auto & right) { return f(left, right); }); });
    }

    FunctionBuilderPtr getFunctionForIntervalArithmetic(const DataTypePtr & type0, const DataTypePtr & type1) const
    {
        /// Special case when the function is plus or minus, one of arguments is Date/DateTime and another is Interval.
        /// We construct another function (example: addMonths) and call it.

        bool function_is_plus = std::is_same_v<Op<UInt8, UInt8>, PlusImpl<UInt8, UInt8>>;
        bool function_is_minus = std::is_same_v<Op<UInt8, UInt8>, MinusImpl<UInt8, UInt8>>;

        if (!function_is_plus && !function_is_minus)
            return {};

        int interval_arg = 1;
        const DataTypeInterval * interval_data_type = checkAndGetDataType<DataTypeInterval>(type1.get());
        if (!interval_data_type)
        {
            interval_arg = 0;
            interval_data_type = checkAndGetDataType<DataTypeInterval>(type0.get());
        }
        if (!interval_data_type)
            return {};

        if (interval_arg == 0 && function_is_minus)
            throw Exception("Wrong order of arguments for function " + getName() + ": argument of type Interval cannot be first.",
                ErrorCodes::ILLEGAL_TYPE_OF_ARGUMENT);

        const DataTypeDate * date_data_type = checkAndGetDataType<DataTypeDate>(interval_arg == 0 ? type1.get() : type0.get());
        const DataTypeDateTime * date_time_data_type = nullptr;
        if (!date_data_type)
        {
            date_time_data_type = checkAndGetDataType<DataTypeDateTime>(interval_arg == 0 ? type1.get() : type0.get());
            if (!date_time_data_type)
                throw Exception("Wrong argument types for function " + getName() + ": if one argument is Interval, then another must be Date or DateTime.",
                    ErrorCodes::ILLEGAL_TYPE_OF_ARGUMENT);
        }

        std::stringstream function_name;
        function_name << (function_is_plus ? "add" : "subtract") << interval_data_type->kindToString() << 's';

        return FunctionFactory::instance().get(function_name.str(), context);
    }

public:
    static constexpr auto name = Name::name;
    static FunctionPtr create(const Context & context) { return std::make_shared<FunctionBinaryArithmetic>(context); }

    FunctionBinaryArithmetic(const Context & context) : context(context) {}

    String getName() const override
    {
        return name;
    }

    size_t getNumberOfArguments() const override { return 2; }

    DataTypePtr getReturnTypeImpl(const DataTypes & arguments) const override
    {
        /// Special case when the function is plus or minus, one of arguments is Date/DateTime and another is Interval.
        if (auto function_builder = getFunctionForIntervalArithmetic(arguments[0], arguments[1]))
        {
            ColumnsWithTypeAndName new_arguments(2);

            for (size_t i = 0; i < 2; ++i)
                new_arguments[i].type = arguments[i];

            /// Interval argument must be second.
            if (checkDataType<DataTypeInterval>(new_arguments[0].type.get()))
                std::swap(new_arguments[0], new_arguments[1]);

            /// Change interval argument to its representation
            new_arguments[1].type = std::make_shared<DataTypeNumber<DataTypeInterval::FieldType>>();

            auto function = function_builder->build(new_arguments);
            return function->getReturnType();
        }

        DataTypePtr type_res;
        bool valid = castBothTypes(arguments[0].get(), arguments[1].get(), [&](const auto & left, const auto & right)
        {
            using LeftDataType = std::decay_t<decltype(left)>;
            using RightDataType = std::decay_t<decltype(right)>;
            using ResultDataType = typename BinaryOperationTraits<Op, LeftDataType, RightDataType>::ResultDataType;
            if constexpr (!std::is_same_v<ResultDataType, InvalidType>)
            {
                type_res = std::make_shared<ResultDataType>();
                return true;
            }
            return false;
        });
        if (!valid)
            throw Exception("Illegal types " + arguments[0]->getName() + " and " + arguments[1]->getName() + " of arguments of function " + getName(),
                ErrorCodes::ILLEGAL_TYPE_OF_ARGUMENT);
        return type_res;
    }

    void executeImpl(Block & block, const ColumnNumbers & arguments, size_t result, size_t input_rows_count) override
    {
        /// Special case when the function is plus or minus, one of arguments is Date/DateTime and another is Interval.
        if (auto function_builder = getFunctionForIntervalArithmetic(block.getByPosition(arguments[0]).type, block.getByPosition(arguments[1]).type))
        {
            ColumnNumbers new_arguments = arguments;

            /// Interval argument must be second.
            if (checkDataType<DataTypeInterval>(block.getByPosition(arguments[0]).type.get()))
                std::swap(new_arguments[0], new_arguments[1]);

            /// Change interval argument type to its representation
            Block new_block = block;
            new_block.getByPosition(new_arguments[1]).type = std::make_shared<DataTypeNumber<DataTypeInterval::FieldType>>();

            ColumnsWithTypeAndName new_arguments_with_type_and_name =
                    {new_block.getByPosition(new_arguments[0]), new_block.getByPosition(new_arguments[1])};
            auto function = function_builder->build(new_arguments_with_type_and_name);

            function->execute(new_block, new_arguments, result, input_rows_count);
            block.getByPosition(result).column = new_block.getByPosition(result).column;

            return;
        }

        auto * left = block.getByPosition(arguments[0]).type.get();
        auto * right = block.getByPosition(arguments[1]).type.get();
        bool valid = castBothTypes(left, right, [&](const auto & left, const auto & right)
        {
            using LeftDataType = std::decay_t<decltype(left)>;
            using RightDataType = std::decay_t<decltype(right)>;
            using ResultDataType = typename BinaryOperationTraits<Op, LeftDataType, RightDataType>::ResultDataType;
            if constexpr (!std::is_same_v<ResultDataType, InvalidType>)
            {
                using T0 = typename LeftDataType::FieldType;
                using T1 = typename RightDataType::FieldType;
                using ResultType = typename ResultDataType::FieldType;
                using OpImpl = BinaryOperationImpl<T0, T1, Op<T0, T1>, ResultType>;

                auto col_left_raw = block.getByPosition(arguments[0]).column.get();
                auto col_right_raw = block.getByPosition(arguments[1]).column.get();
                if (auto col_left = checkAndGetColumnConst<ColumnVector<T0>>(col_left_raw))
                {
                    if (auto col_right = checkAndGetColumnConst<ColumnVector<T1>>(col_right_raw))
                    {
                        /// the only case with a non-vector result
                        auto res = OpImpl::constant_constant(col_left->template getValue<T0>(), col_right->template getValue<T1>());
                        block.getByPosition(result).column = ResultDataType().createColumnConst(col_left->size(), toField(res));
                        return true;
                    }
                }

                auto col_res = ColumnVector<ResultType>::create();
                auto & vec_res = col_res->getData();
                vec_res.resize(block.rows());
                if (auto col_left = checkAndGetColumnConst<ColumnVector<T0>>(col_left_raw))
                {
                    if (auto col_right = checkAndGetColumn<ColumnVector<T1>>(col_right_raw))
                        OpImpl::constant_vector(col_left->template getValue<T0>(), col_right->getData(), vec_res);
                    else
                        return false;
                }
                else if (auto col_left = checkAndGetColumn<ColumnVector<T0>>(col_left_raw))
                {
                    if (auto col_right = checkAndGetColumn<ColumnVector<T1>>(col_right_raw))
                        OpImpl::vector_vector(col_left->getData(), col_right->getData(), vec_res);
                    else if (auto col_right = checkAndGetColumnConst<ColumnVector<T1>>(col_right_raw))
                        OpImpl::vector_constant(col_left->getData(), col_right->template getValue<T1>(), vec_res);
                    else
                        return false;
                }
                else
                {
                    return false;
                }
                block.getByPosition(result).column = std::move(col_res);
                return true;
            }
            return false;
        });
        if (!valid)
            throw Exception(getName() + "'s arguments do not match the expected data types", ErrorCodes::LOGICAL_ERROR);
    }

#if USE_EMBEDDED_COMPILER
    bool isCompilableImpl(const DataTypes & arguments) const override
    {
        return castBothTypes(arguments[0].get(), arguments[1].get(), [&](const auto & left, const auto & right)
        {
            using LeftDataType = std::decay_t<decltype(left)>;
            using RightDataType = std::decay_t<decltype(right)>;
            using ResultDataType = typename BinaryOperationTraits<Op, LeftDataType, RightDataType>::ResultDataType;
            using OpSpec = Op<typename LeftDataType::FieldType, typename RightDataType::FieldType>;
            return !std::is_same_v<ResultDataType, InvalidType> && OpSpec::compilable;
        });
    }

    llvm::Value * compileImpl(llvm::IRBuilderBase & builder, const DataTypes & types, ValuePlaceholders values) const override
    {
        llvm::Value * result = nullptr;
        castBothTypes(types[0].get(), types[1].get(), [&](const auto & left, const auto & right)
        {
            using LeftDataType = std::decay_t<decltype(left)>;
            using RightDataType = std::decay_t<decltype(right)>;
            using ResultDataType = typename BinaryOperationTraits<Op, LeftDataType, RightDataType>::ResultDataType;
            using OpSpec = Op<typename LeftDataType::FieldType, typename RightDataType::FieldType>;
            if constexpr (!std::is_same_v<ResultDataType, InvalidType> && OpSpec::compilable)
            {
                auto & b = static_cast<llvm::IRBuilder<> &>(builder);
<<<<<<< HEAD
                auto * type = toNativeType(b, ResultDataType{});
                auto * lval = castNativeNumber(b, values[0](), type, std::is_signed_v<typename LeftDataType::FieldType>);
                auto * rval = castNativeNumber(b, values[1](), type, std::is_signed_v<typename RightDataType::FieldType>);
=======
                auto type = std::make_shared<ResultDataType>();
                auto * lval = nativeCast(b, types[0], values[0](), type);
                auto * rval = nativeCast(b, types[1], values[1](), type);
>>>>>>> 2d70d9d6
                result = OpSpec::compile(b, lval, rval, std::is_signed_v<typename ResultDataType::FieldType>);
                return true;
            }
            return false;
        });
        return result;
    }
#endif
};


template <typename FunctionName>
struct FunctionUnaryArithmeticMonotonicity;


template <template <typename> class Op, typename Name, bool is_injective>
class FunctionUnaryArithmetic : public IFunction
{
    template <typename F>
    static bool castType(const IDataType * type, F && f)
    {
        return castTypeToEither<
            DataTypeUInt8,
            DataTypeUInt16,
            DataTypeUInt32,
            DataTypeUInt64,
            DataTypeInt8,
            DataTypeInt16,
            DataTypeInt32,
            DataTypeInt64,
            DataTypeFloat32,
            DataTypeFloat64
        >(type, std::forward<F>(f));
    }

public:
    static constexpr auto name = Name::name;
    static FunctionPtr create(const Context &) { return std::make_shared<FunctionUnaryArithmetic>(); }

    String getName() const override
    {
        return name;
    }

    size_t getNumberOfArguments() const override { return 1; }
    bool isInjective(const Block &) override { return is_injective; }

    bool useDefaultImplementationForConstants() const override { return true; }

    DataTypePtr getReturnTypeImpl(const DataTypes & arguments) const override
    {
        DataTypePtr result;
        bool valid = castType(arguments[0].get(), [&](const auto & type)
        {
            using T0 = typename std::decay_t<decltype(type)>::FieldType;
            result = std::make_shared<DataTypeNumber<typename Op<T0>::ResultType>>();
            return true;
        });
        if (!valid)
            throw Exception("Illegal type " + arguments[0]->getName() + " of argument of function " + getName(),
                ErrorCodes::ILLEGAL_TYPE_OF_ARGUMENT);
        return result;
    }

    void executeImpl(Block & block, const ColumnNumbers & arguments, size_t result, size_t /*input_rows_count*/) override
    {
        bool valid = castType(block.getByPosition(arguments[0]).type.get(), [&](const auto & type)
        {
            using T0 = typename std::decay_t<decltype(type)>::FieldType;
            if (auto col = checkAndGetColumn<ColumnVector<T0>>(block.getByPosition(arguments[0]).column.get()))
            {
                auto col_res = ColumnVector<typename Op<T0>::ResultType>::create();
                auto & vec_res = col_res->getData();
                vec_res.resize(col->getData().size());
                UnaryOperationImpl<T0, Op<T0>>::vector(col->getData(), vec_res);
                block.getByPosition(result).column = std::move(col_res);
                return true;
            }
            return false;
        });
        if (!valid)
            throw Exception(getName() + "'s argument does not match the expected data type", ErrorCodes::LOGICAL_ERROR);
    }

#if USE_EMBEDDED_COMPILER
    bool isCompilableImpl(const DataTypes & arguments) const override
    {
        return castType(arguments[0].get(), [&](const auto & type)
        {
            return Op<typename std::decay_t<decltype(type)>::FieldType>::compilable;
        });
    }

    llvm::Value * compileImpl(llvm::IRBuilderBase & builder, const DataTypes & types, ValuePlaceholders values) const override
    {
        llvm::Value * result = nullptr;
        castType(types[0].get(), [&](const auto & type)
        {
            using T0 = typename std::decay_t<decltype(type)>::FieldType;
            using T1 = typename Op<T0>::ResultType;
            if constexpr (Op<T1>::compilable)
            {
                auto & b = static_cast<llvm::IRBuilder<> &>(builder);
<<<<<<< HEAD
                auto * v = castNativeNumber(b, values[0](), toNativeType(b, DataTypeNumber<T1>{}), std::is_signed_v<T0>);
=======
                auto * v = nativeCast(b, types[0], values[0](), std::make_shared<DataTypeNumber<T1>>());
>>>>>>> 2d70d9d6
                result = Op<T0>::compile(b, v, std::is_signed_v<T1>);
                return true;
            }
            return false;
        });
        return result;
    }
#endif

    bool hasInformationAboutMonotonicity() const override
    {
        return FunctionUnaryArithmeticMonotonicity<Name>::has();
    }

    Monotonicity getMonotonicityForRange(const IDataType &, const Field & left, const Field & right) const override
    {
        return FunctionUnaryArithmeticMonotonicity<Name>::get(left, right);
    }
};


struct NamePlus                 { static constexpr auto name = "plus"; };
struct NameMinus                { static constexpr auto name = "minus"; };
struct NameMultiply             { static constexpr auto name = "multiply"; };
struct NameDivideFloating       { static constexpr auto name = "divide"; };
struct NameDivideIntegral       { static constexpr auto name = "intDiv"; };
struct NameDivideIntegralOrZero { static constexpr auto name = "intDivOrZero"; };
struct NameModulo               { static constexpr auto name = "modulo"; };
struct NameNegate               { static constexpr auto name = "negate"; };
struct NameAbs                  { static constexpr auto name = "abs"; };
struct NameBitAnd               { static constexpr auto name = "bitAnd"; };
struct NameBitOr                { static constexpr auto name = "bitOr"; };
struct NameBitXor               { static constexpr auto name = "bitXor"; };
struct NameBitNot               { static constexpr auto name = "bitNot"; };
struct NameBitShiftLeft         { static constexpr auto name = "bitShiftLeft"; };
struct NameBitShiftRight        { static constexpr auto name = "bitShiftRight"; };
struct NameBitRotateLeft        { static constexpr auto name = "bitRotateLeft"; };
struct NameBitRotateRight       { static constexpr auto name = "bitRotateRight"; };
struct NameBitTest              { static constexpr auto name = "bitTest"; };
struct NameBitTestAny           { static constexpr auto name = "bitTestAny"; };
struct NameBitTestAll           { static constexpr auto name = "bitTestAll"; };
struct NameLeast                { static constexpr auto name = "least"; };
struct NameGreatest             { static constexpr auto name = "greatest"; };
struct NameGCD                  { static constexpr auto name = "gcd"; };
struct NameLCM                  { static constexpr auto name = "lcm"; };
struct NameIntExp2              { static constexpr auto name = "intExp2"; };
struct NameIntExp10             { static constexpr auto name = "intExp10"; };

using FunctionPlus = FunctionBinaryArithmetic<PlusImpl, NamePlus>;
using FunctionMinus = FunctionBinaryArithmetic<MinusImpl, NameMinus>;
using FunctionMultiply = FunctionBinaryArithmetic<MultiplyImpl, NameMultiply>;
using FunctionDivideFloating = FunctionBinaryArithmetic<DivideFloatingImpl, NameDivideFloating>;
using FunctionDivideIntegral = FunctionBinaryArithmetic<DivideIntegralImpl, NameDivideIntegral>;
using FunctionDivideIntegralOrZero = FunctionBinaryArithmetic<DivideIntegralOrZeroImpl, NameDivideIntegralOrZero>;
using FunctionModulo = FunctionBinaryArithmetic<ModuloImpl, NameModulo>;
using FunctionNegate = FunctionUnaryArithmetic<NegateImpl, NameNegate, true>;
using FunctionAbs = FunctionUnaryArithmetic<AbsImpl, NameAbs, false>;
using FunctionBitAnd = FunctionBinaryArithmetic<BitAndImpl, NameBitAnd>;
using FunctionBitOr = FunctionBinaryArithmetic<BitOrImpl, NameBitOr>;
using FunctionBitXor = FunctionBinaryArithmetic<BitXorImpl, NameBitXor>;
using FunctionBitNot = FunctionUnaryArithmetic<BitNotImpl, NameBitNot, true>;
using FunctionBitShiftLeft = FunctionBinaryArithmetic<BitShiftLeftImpl, NameBitShiftLeft>;
using FunctionBitShiftRight = FunctionBinaryArithmetic<BitShiftRightImpl, NameBitShiftRight>;
using FunctionBitRotateLeft = FunctionBinaryArithmetic<BitRotateLeftImpl, NameBitRotateLeft>;
using FunctionBitRotateRight = FunctionBinaryArithmetic<BitRotateRightImpl, NameBitRotateRight>;
using FunctionBitTest = FunctionBinaryArithmetic<BitTestImpl, NameBitTest>;
using FunctionLeast = FunctionBinaryArithmetic<LeastImpl, NameLeast>;
using FunctionGreatest = FunctionBinaryArithmetic<GreatestImpl, NameGreatest>;
using FunctionGCD = FunctionBinaryArithmetic<GCDImpl, NameGCD>;
using FunctionLCM = FunctionBinaryArithmetic<LCMImpl, NameLCM>;
/// Assumed to be injective for the purpose of query optimization, but in fact it is not injective because of possible overflow.
using FunctionIntExp2 = FunctionUnaryArithmetic<IntExp2Impl, NameIntExp2, true>;
using FunctionIntExp10 = FunctionUnaryArithmetic<IntExp10Impl, NameIntExp10, true>;


/// Monotonicity properties for some functions.

template <> struct FunctionUnaryArithmeticMonotonicity<NameNegate>
{
    static bool has() { return true; }
    static IFunction::Monotonicity get(const Field &, const Field &)
    {
        return { true, false };
    }
};

template <> struct FunctionUnaryArithmeticMonotonicity<NameAbs>
{
    static bool has() { return true; }
    static IFunction::Monotonicity get(const Field & left, const Field & right)
    {
        Float64 left_float = left.isNull() ? -std::numeric_limits<Float64>::infinity() : applyVisitor(FieldVisitorConvertToNumber<Float64>(), left);
        Float64 right_float = right.isNull() ? std::numeric_limits<Float64>::infinity() : applyVisitor(FieldVisitorConvertToNumber<Float64>(), right);

        if ((left_float < 0 && right_float > 0) || (left_float > 0 && right_float < 0))
            return {};

        return { true, (left_float > 0) };
    }
};

template <> struct FunctionUnaryArithmeticMonotonicity<NameBitNot>
{
    static bool has() { return false; }
    static IFunction::Monotonicity get(const Field &, const Field &)
    {
        return {};
    }
};

template <> struct FunctionUnaryArithmeticMonotonicity<NameIntExp2>
{
    static bool has() { return true; }
    static IFunction::Monotonicity get(const Field & left, const Field & right)
    {
        Float64 left_float = left.isNull() ? -std::numeric_limits<Float64>::infinity() : applyVisitor(FieldVisitorConvertToNumber<Float64>(), left);
        Float64 right_float = right.isNull() ? std::numeric_limits<Float64>::infinity() : applyVisitor(FieldVisitorConvertToNumber<Float64>(), right);

        if (left_float < 0 || right_float > 63)
            return {};

        return { true };
    }
};

template <> struct FunctionUnaryArithmeticMonotonicity<NameIntExp10>
{
    static bool has() { return true; }
    static IFunction::Monotonicity get(const Field & left, const Field & right)
    {
        Float64 left_float = left.isNull() ? -std::numeric_limits<Float64>::infinity() : applyVisitor(FieldVisitorConvertToNumber<Float64>(), left);
        Float64 right_float = right.isNull() ? std::numeric_limits<Float64>::infinity() : applyVisitor(FieldVisitorConvertToNumber<Float64>(), right);

        if (left_float < 0 || right_float > 19)
            return {};

        return { true };
    }
};

}

/// Optimizations for integer division by a constant.

#if __SSE2__
    #define LIBDIVIDE_USE_SSE2 1
#endif

#include <libdivide.h>

namespace DB
{

template <typename A, typename B>
struct DivideIntegralByConstantImpl
    : BinaryOperationImplBase<A, B, DivideIntegralImpl<A, B>>
{
    using ResultType = typename DivideIntegralImpl<A, B>::ResultType;

    static void vector_constant(const PaddedPODArray<A> & a, B b, PaddedPODArray<ResultType> & c)
    {
        if (unlikely(b == 0))
            throw Exception("Division by zero", ErrorCodes::ILLEGAL_DIVISION);

#pragma GCC diagnostic push
#pragma GCC diagnostic ignored "-Wsign-compare"

        if (unlikely(std::is_signed_v<B> && b == -1))
        {
            size_t size = a.size();
            for (size_t i = 0; i < size; ++i)
                c[i] = -c[i];
            return;
        }

#pragma GCC diagnostic pop

        libdivide::divider<A> divider(b);

        size_t size = a.size();
        const A * a_pos = &a[0];
        const A * a_end = a_pos + size;
        ResultType * c_pos = &c[0];

#if __SSE2__
        static constexpr size_t values_per_sse_register = 16 / sizeof(A);
        const A * a_end_sse = a_pos + size / values_per_sse_register * values_per_sse_register;

        while (a_pos < a_end_sse)
        {
            _mm_storeu_si128(reinterpret_cast<__m128i *>(c_pos),
                _mm_loadu_si128(reinterpret_cast<const __m128i *>(a_pos)) / divider);

            a_pos += values_per_sse_register;
            c_pos += values_per_sse_register;
        }
#endif

        while (a_pos < a_end)
        {
            *c_pos = *a_pos / divider;
            ++a_pos;
            ++c_pos;
        }
    }
};

template <typename A, typename B>
struct ModuloByConstantImpl
    : BinaryOperationImplBase<A, B, ModuloImpl<A, B>>
{
    using ResultType = typename ModuloImpl<A, B>::ResultType;

    static void vector_constant(const PaddedPODArray<A> & a, B b, PaddedPODArray<ResultType> & c)
    {
        if (unlikely(b == 0))
            throw Exception("Division by zero", ErrorCodes::ILLEGAL_DIVISION);

#pragma GCC diagnostic push
#pragma GCC diagnostic ignored "-Wsign-compare"

        if (unlikely((std::is_signed_v<B> && b == -1) || b == 1))
        {
            size_t size = a.size();
            for (size_t i = 0; i < size; ++i)
                c[i] = 0;
            return;
        }

#pragma GCC diagnostic pop

        libdivide::divider<A> divider(b);

        /// Here we failed to make the SSE variant from libdivide give an advantage.
        size_t size = a.size();
        for (size_t i = 0; i < size; ++i)
            c[i] = a[i] - (a[i] / divider) * b; /// NOTE: perhaps, the division semantics with the remainder of negative numbers is not preserved.
    }
};


/** Specializations are specified for dividing numbers of the type UInt64 and UInt32 by the numbers of the same sign.
  * Can be expanded to all possible combinations, but more code is needed.
  */

template <> struct BinaryOperationImpl<UInt64, UInt8, DivideIntegralImpl<UInt64, UInt8>> : DivideIntegralByConstantImpl<UInt64, UInt8> {};
template <> struct BinaryOperationImpl<UInt64, UInt16, DivideIntegralImpl<UInt64, UInt16>> : DivideIntegralByConstantImpl<UInt64, UInt16> {};
template <> struct BinaryOperationImpl<UInt64, UInt32, DivideIntegralImpl<UInt64, UInt32>> : DivideIntegralByConstantImpl<UInt64, UInt32> {};
template <> struct BinaryOperationImpl<UInt64, UInt64, DivideIntegralImpl<UInt64, UInt64>> : DivideIntegralByConstantImpl<UInt64, UInt64> {};

template <> struct BinaryOperationImpl<UInt32, UInt8, DivideIntegralImpl<UInt32, UInt8>> : DivideIntegralByConstantImpl<UInt32, UInt8> {};
template <> struct BinaryOperationImpl<UInt32, UInt16, DivideIntegralImpl<UInt32, UInt16>> : DivideIntegralByConstantImpl<UInt32, UInt16> {};
template <> struct BinaryOperationImpl<UInt32, UInt32, DivideIntegralImpl<UInt32, UInt32>> : DivideIntegralByConstantImpl<UInt32, UInt32> {};
template <> struct BinaryOperationImpl<UInt32, UInt64, DivideIntegralImpl<UInt32, UInt64>> : DivideIntegralByConstantImpl<UInt32, UInt64> {};

template <> struct BinaryOperationImpl<Int64, Int8, DivideIntegralImpl<Int64, Int8>> : DivideIntegralByConstantImpl<Int64, Int8> {};
template <> struct BinaryOperationImpl<Int64, Int16, DivideIntegralImpl<Int64, Int16>> : DivideIntegralByConstantImpl<Int64, Int16> {};
template <> struct BinaryOperationImpl<Int64, Int32, DivideIntegralImpl<Int64, Int32>> : DivideIntegralByConstantImpl<Int64, Int32> {};
template <> struct BinaryOperationImpl<Int64, Int64, DivideIntegralImpl<Int64, Int64>> : DivideIntegralByConstantImpl<Int64, Int64> {};

template <> struct BinaryOperationImpl<Int32, Int8, DivideIntegralImpl<Int32, Int8>> : DivideIntegralByConstantImpl<Int32, Int8> {};
template <> struct BinaryOperationImpl<Int32, Int16, DivideIntegralImpl<Int32, Int16>> : DivideIntegralByConstantImpl<Int32, Int16> {};
template <> struct BinaryOperationImpl<Int32, Int32, DivideIntegralImpl<Int32, Int32>> : DivideIntegralByConstantImpl<Int32, Int32> {};
template <> struct BinaryOperationImpl<Int32, Int64, DivideIntegralImpl<Int32, Int64>> : DivideIntegralByConstantImpl<Int32, Int64> {};


template <> struct BinaryOperationImpl<UInt64, UInt8, ModuloImpl<UInt64, UInt8>> : ModuloByConstantImpl<UInt64, UInt8> {};
template <> struct BinaryOperationImpl<UInt64, UInt16, ModuloImpl<UInt64, UInt16>> : ModuloByConstantImpl<UInt64, UInt16> {};
template <> struct BinaryOperationImpl<UInt64, UInt32, ModuloImpl<UInt64, UInt32>> : ModuloByConstantImpl<UInt64, UInt32> {};
template <> struct BinaryOperationImpl<UInt64, UInt64, ModuloImpl<UInt64, UInt64>> : ModuloByConstantImpl<UInt64, UInt64> {};

template <> struct BinaryOperationImpl<UInt32, UInt8, ModuloImpl<UInt32, UInt8>> : ModuloByConstantImpl<UInt32, UInt8> {};
template <> struct BinaryOperationImpl<UInt32, UInt16, ModuloImpl<UInt32, UInt16>> : ModuloByConstantImpl<UInt32, UInt16> {};
template <> struct BinaryOperationImpl<UInt32, UInt32, ModuloImpl<UInt32, UInt32>> : ModuloByConstantImpl<UInt32, UInt32> {};
template <> struct BinaryOperationImpl<UInt32, UInt64, ModuloImpl<UInt32, UInt64>> : ModuloByConstantImpl<UInt32, UInt64> {};

template <> struct BinaryOperationImpl<Int64, Int8, ModuloImpl<Int64, Int8>> : ModuloByConstantImpl<Int64, Int8> {};
template <> struct BinaryOperationImpl<Int64, Int16, ModuloImpl<Int64, Int16>> : ModuloByConstantImpl<Int64, Int16> {};
template <> struct BinaryOperationImpl<Int64, Int32, ModuloImpl<Int64, Int32>> : ModuloByConstantImpl<Int64, Int32> {};
template <> struct BinaryOperationImpl<Int64, Int64, ModuloImpl<Int64, Int64>> : ModuloByConstantImpl<Int64, Int64> {};

template <> struct BinaryOperationImpl<Int32, Int8, ModuloImpl<Int32, Int8>> : ModuloByConstantImpl<Int32, Int8> {};
template <> struct BinaryOperationImpl<Int32, Int16, ModuloImpl<Int32, Int16>> : ModuloByConstantImpl<Int32, Int16> {};
template <> struct BinaryOperationImpl<Int32, Int32, ModuloImpl<Int32, Int32>> : ModuloByConstantImpl<Int32, Int32> {};
template <> struct BinaryOperationImpl<Int32, Int64, ModuloImpl<Int32, Int64>> : ModuloByConstantImpl<Int32, Int64> {};


template <typename Impl, typename Name>
struct FunctionBitTestMany : public IFunction
{
public:
    static constexpr auto name = Name::name;
    static FunctionPtr create(const Context &) { return std::make_shared<FunctionBitTestMany>(); }

    String getName() const override { return name; }

    bool isVariadic() const override { return true; }
    size_t getNumberOfArguments() const override { return 0; }

    DataTypePtr getReturnTypeImpl(const DataTypes & arguments) const override
    {
        if (arguments.size() < 2)
            throw Exception{"Number of arguments for function " + getName() + " doesn't match: passed "
                + toString(arguments.size()) + ", should be at least 2.", ErrorCodes::TOO_LESS_ARGUMENTS_FOR_FUNCTION};

        const auto first_arg = arguments.front().get();

        if (!first_arg->isInteger())
            throw Exception{"Illegal type " + first_arg->getName() + " of first argument of function " + getName(), ErrorCodes::ILLEGAL_TYPE_OF_ARGUMENT};


        for (const auto i : ext::range(1, arguments.size()))
        {
            const auto pos_arg = arguments[i].get();

            if (!pos_arg->isUnsignedInteger())
                throw Exception{"Illegal type " + pos_arg->getName() + " of " + toString(i) + " argument of function " + getName(), ErrorCodes::ILLEGAL_TYPE_OF_ARGUMENT};
        }

        return std::make_shared<DataTypeUInt8>();
    }

    void executeImpl(Block & block , const ColumnNumbers & arguments, size_t result, size_t /*input_rows_count*/) override
    {
        const auto value_col = block.getByPosition(arguments.front()).column.get();

        if (!execute<UInt8>(block, arguments, result, value_col)
            && !execute<UInt16>(block, arguments, result, value_col)
            && !execute<UInt32>(block, arguments, result, value_col)
            && !execute<UInt64>(block, arguments, result, value_col)
            && !execute<Int8>(block, arguments, result, value_col)
            && !execute<Int16>(block, arguments, result, value_col)
            && !execute<Int32>(block, arguments, result, value_col)
            && !execute<Int64>(block, arguments, result, value_col))
            throw Exception{"Illegal column " + value_col->getName() + " of argument of function " + getName(), ErrorCodes::ILLEGAL_COLUMN};
    }

private:
    template <typename T>
    bool execute(
        Block & block, const ColumnNumbers & arguments, const size_t result,
        const IColumn * const value_col_untyped)
    {
        if (const auto value_col = checkAndGetColumn<ColumnVector<T>>(value_col_untyped))
        {
            const auto size = value_col->size();
            bool is_const;
            const auto mask = createConstMask<T>(block, arguments, is_const);
            const auto & val = value_col->getData();

            auto out_col = ColumnVector<UInt8>::create(size);
            auto & out = out_col->getData();

            if (is_const)
            {
                for (const auto i : ext::range(0, size))
                    out[i] = Impl::apply(val[i], mask);
            }
            else
            {
                const auto mask = createMask<T>(size, block, arguments);

                for (const auto i : ext::range(0, size))
                    out[i] = Impl::apply(val[i], mask[i]);
            }

            block.getByPosition(result).column = std::move(out_col);
            return true;
        }
        else if (const auto value_col = checkAndGetColumnConst<ColumnVector<T>>(value_col_untyped))
        {
            const auto size = value_col->size();
            bool is_const;
            const auto mask = createConstMask<T>(block, arguments, is_const);
            const auto val = value_col->template getValue<T>();

            if (is_const)
            {
                block.getByPosition(result).column = block.getByPosition(result).type->createColumnConst(size, toField(Impl::apply(val, mask)));
            }
            else
            {
                const auto mask = createMask<T>(size, block, arguments);
                auto out_col = ColumnVector<UInt8>::create(size);

                auto & out = out_col->getData();

                for (const auto i : ext::range(0, size))
                    out[i] = Impl::apply(val, mask[i]);

                block.getByPosition(result).column = std::move(out_col);
            }

            return true;
        }

        return false;
    }

    template <typename ValueType>
    ValueType createConstMask(const Block & block, const ColumnNumbers & arguments, bool & is_const)
    {
        is_const = true;
        ValueType mask = 0;

        for (const auto i : ext::range(1, arguments.size()))
        {
            if (auto pos_col_const = checkAndGetColumnConst<ColumnVector<ValueType>>(block.getByPosition(arguments[i]).column.get()))
            {
                const auto pos = pos_col_const->template getValue<ValueType>();
                mask = mask | (1 << pos);
            }
            else
            {
                is_const = false;
                return {};
            }
        }

        return mask;
    }

    template <typename ValueType>
    PaddedPODArray<ValueType> createMask(const size_t size, const Block & block, const ColumnNumbers & arguments)
    {
        PaddedPODArray<ValueType> mask(size, ValueType{});

        for (const auto i : ext::range(1, arguments.size()))
        {
            const auto pos_col = block.getByPosition(arguments[i]).column.get();

            if (!addToMaskImpl<UInt8>(mask, pos_col)
                && !addToMaskImpl<UInt16>(mask, pos_col)
                && !addToMaskImpl<UInt32>(mask, pos_col)
                && !addToMaskImpl<UInt64>(mask, pos_col))
                throw Exception{"Illegal column " + pos_col->getName() + " of argument of function " + getName(), ErrorCodes::ILLEGAL_COLUMN};
        }

        return mask;
    }

    template <typename PosType, typename ValueType>
    bool addToMaskImpl(PaddedPODArray<ValueType> & mask, const IColumn * const pos_col_untyped)
    {
        if (const auto pos_col = checkAndGetColumn<ColumnVector<PosType>>(pos_col_untyped))
        {
            const auto & pos = pos_col->getData();

            for (const auto i : ext::range(0, mask.size()))
                mask[i] = mask[i] | (1 << pos[i]);

            return true;
        }
        else if (const auto pos_col = checkAndGetColumnConst<ColumnVector<PosType>>(pos_col_untyped))
        {
            const auto & pos = pos_col->template getValue<PosType>();
            const auto new_mask = 1 << pos;

            for (const auto i : ext::range(0, mask.size()))
                mask[i] = mask[i] | new_mask;

            return true;
        }

        return false;
    }
};


struct BitTestAnyImpl
{
    template <typename A, typename B>
    static inline UInt8 apply(A a, B b) { return (a & b) != 0; };
};

struct BitTestAllImpl
{
    template <typename A, typename B>
    static inline UInt8 apply(A a, B b) { return (a & b) == b; };
};


using FunctionBitTestAny = FunctionBitTestMany<BitTestAnyImpl, NameBitTestAny>;
using FunctionBitTestAll = FunctionBitTestMany<BitTestAllImpl, NameBitTestAll>;

}<|MERGE_RESOLUTION|>--- conflicted
+++ resolved
@@ -329,7 +329,6 @@
     static inline Result apply(A a, B b)
     {
         return static_cast<Result>(a) ^ static_cast<Result>(b);
-<<<<<<< HEAD
     }
 
 #if USE_EMBEDDED_COMPILER
@@ -341,19 +340,6 @@
             throw Exception("BitXorImpl expected an integral type", ErrorCodes::LOGICAL_ERROR);
         return b.CreateXor(left, right);
     }
-=======
-    }
-
-#if USE_EMBEDDED_COMPILER
-    static constexpr bool compilable = true;
-
-    static inline llvm::Value * compile(llvm::IRBuilder<> & b, llvm::Value * left, llvm::Value * right, bool)
-    {
-        if (!left->getType()->isIntegerTy())
-            throw Exception("BitXorImpl expected an integral type", ErrorCodes::LOGICAL_ERROR);
-        return b.CreateXor(left, right);
-    }
->>>>>>> 2d70d9d6
 #endif
 };
 
@@ -389,7 +375,6 @@
     static inline Result apply(A a, B b)
     {
         return static_cast<Result>(a) >> static_cast<Result>(b);
-<<<<<<< HEAD
     }
 
 #if USE_EMBEDDED_COMPILER
@@ -401,19 +386,6 @@
             throw Exception("BitShiftRightImpl expected an integral type", ErrorCodes::LOGICAL_ERROR);
         return is_signed ? b.CreateAShr(left, right) : b.CreateLShr(left, right);
     }
-=======
-    }
-
-#if USE_EMBEDDED_COMPILER
-    static constexpr bool compilable = true;
-
-    static inline llvm::Value * compile(llvm::IRBuilder<> & b, llvm::Value * left, llvm::Value * right, bool is_signed)
-    {
-        if (!left->getType()->isIntegerTy())
-            throw Exception("BitShiftRightImpl expected an integral type", ErrorCodes::LOGICAL_ERROR);
-        return is_signed ? b.CreateAShr(left, right) : b.CreateLShr(left, right);
-    }
->>>>>>> 2d70d9d6
 #endif
 };
 
@@ -689,9 +661,6 @@
     }
 
 #if USE_EMBEDDED_COMPILER
-<<<<<<< HEAD
-    static constexpr bool compilable = false; /// library function
-=======
     static constexpr bool compilable = true;
 
     static inline llvm::Value * compile(llvm::IRBuilder<> & b, llvm::Value * arg, bool)
@@ -700,7 +669,6 @@
             throw Exception("IntExp2Impl expected an integral type", ErrorCodes::LOGICAL_ERROR);
         return b.CreateShl(llvm::ConstantInt::get(arg->getType(), 1), arg);
     }
->>>>>>> 2d70d9d6
 #endif
 };
 
@@ -1014,15 +982,9 @@
             if constexpr (!std::is_same_v<ResultDataType, InvalidType> && OpSpec::compilable)
             {
                 auto & b = static_cast<llvm::IRBuilder<> &>(builder);
-<<<<<<< HEAD
-                auto * type = toNativeType(b, ResultDataType{});
-                auto * lval = castNativeNumber(b, values[0](), type, std::is_signed_v<typename LeftDataType::FieldType>);
-                auto * rval = castNativeNumber(b, values[1](), type, std::is_signed_v<typename RightDataType::FieldType>);
-=======
                 auto type = std::make_shared<ResultDataType>();
                 auto * lval = nativeCast(b, types[0], values[0](), type);
                 auto * rval = nativeCast(b, types[1], values[1](), type);
->>>>>>> 2d70d9d6
                 result = OpSpec::compile(b, lval, rval, std::is_signed_v<typename ResultDataType::FieldType>);
                 return true;
             }
@@ -1126,11 +1088,7 @@
             if constexpr (Op<T1>::compilable)
             {
                 auto & b = static_cast<llvm::IRBuilder<> &>(builder);
-<<<<<<< HEAD
-                auto * v = castNativeNumber(b, values[0](), toNativeType(b, DataTypeNumber<T1>{}), std::is_signed_v<T0>);
-=======
                 auto * v = nativeCast(b, types[0], values[0](), std::make_shared<DataTypeNumber<T1>>());
->>>>>>> 2d70d9d6
                 result = Op<T0>::compile(b, v, std::is_signed_v<T1>);
                 return true;
             }
