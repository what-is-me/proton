namespace DB
{

namespace ErrorCodes
{
    /** Previously, these constants were located in one enum.
      * But in this case there is a problem: when you add a new constant, you need to recompile
      *  all translation units that use at least one constant (almost the whole project).
      * Therefore it is made so that definitions of constants are located here, in one file,
      *  and their declaration are in different files, at the place of use.
      */

    extern const int UNSUPPORTED_METHOD = 1;
    extern const int UNSUPPORTED_PARAMETER = 2;
    extern const int UNEXPECTED_END_OF_FILE = 3;
    extern const int EXPECTED_END_OF_FILE = 4;
    extern const int CANNOT_PARSE_TEXT = 6;
    extern const int INCORRECT_NUMBER_OF_COLUMNS = 7;
    extern const int THERE_IS_NO_COLUMN = 8;
    extern const int SIZES_OF_COLUMNS_DOESNT_MATCH = 9;
    extern const int NOT_FOUND_COLUMN_IN_BLOCK = 10;
    extern const int POSITION_OUT_OF_BOUND = 11;
    extern const int PARAMETER_OUT_OF_BOUND = 12;
    extern const int SIZES_OF_COLUMNS_IN_TUPLE_DOESNT_MATCH = 13;
    extern const int DUPLICATE_COLUMN = 15;
    extern const int NO_SUCH_COLUMN_IN_TABLE = 16;
    extern const int DELIMITER_IN_STRING_LITERAL_DOESNT_MATCH = 17;
    extern const int CANNOT_INSERT_ELEMENT_INTO_CONSTANT_COLUMN = 18;
    extern const int SIZE_OF_FIXED_STRING_DOESNT_MATCH = 19;
    extern const int NUMBER_OF_COLUMNS_DOESNT_MATCH = 20;
    extern const int CANNOT_READ_ALL_DATA_FROM_TAB_SEPARATED_INPUT = 21;
    extern const int CANNOT_PARSE_ALL_VALUE_FROM_TAB_SEPARATED_INPUT = 22;
    extern const int CANNOT_READ_FROM_ISTREAM = 23;
    extern const int CANNOT_WRITE_TO_OSTREAM = 24;
    extern const int CANNOT_PARSE_ESCAPE_SEQUENCE = 25;
    extern const int CANNOT_PARSE_QUOTED_STRING = 26;
    extern const int CANNOT_PARSE_INPUT_ASSERTION_FAILED = 27;
    extern const int CANNOT_PRINT_FLOAT_OR_DOUBLE_NUMBER = 28;
    extern const int CANNOT_PRINT_INTEGER = 29;
    extern const int CANNOT_READ_SIZE_OF_COMPRESSED_CHUNK = 30;
    extern const int CANNOT_READ_COMPRESSED_CHUNK = 31;
    extern const int ATTEMPT_TO_READ_AFTER_EOF = 32;
    extern const int CANNOT_READ_ALL_DATA = 33;
    extern const int TOO_MANY_ARGUMENTS_FOR_FUNCTION = 34;
    extern const int TOO_FEW_ARGUMENTS_FOR_FUNCTION = 35;
    extern const int BAD_ARGUMENTS = 36;
    extern const int UNKNOWN_ELEMENT_IN_AST = 37;
    extern const int CANNOT_PARSE_DATE = 38;
    extern const int TOO_LARGE_SIZE_COMPRESSED = 39;
    extern const int CHECKSUM_DOESNT_MATCH = 40;
    extern const int CANNOT_PARSE_DATETIME = 41;
    extern const int NUMBER_OF_ARGUMENTS_DOESNT_MATCH = 42;
    extern const int ILLEGAL_TYPE_OF_ARGUMENT = 43;
    extern const int ILLEGAL_COLUMN = 44;
    extern const int ILLEGAL_NUMBER_OF_RESULT_COLUMNS = 45;
    extern const int UNKNOWN_FUNCTION = 46;
    extern const int UNKNOWN_IDENTIFIER = 47;
    extern const int NOT_IMPLEMENTED = 48;
    extern const int LOGICAL_ERROR = 49;
    extern const int UNKNOWN_TYPE = 50;
    extern const int EMPTY_LIST_OF_COLUMNS_QUERIED = 51;
    extern const int COLUMN_QUERIED_MORE_THAN_ONCE = 52;
    extern const int TYPE_MISMATCH = 53;
    extern const int STORAGE_DOESNT_ALLOW_PARAMETERS = 54;
    extern const int STORAGE_REQUIRES_PARAMETER = 55;
    extern const int UNKNOWN_STORAGE = 56;
    extern const int TABLE_ALREADY_EXISTS = 57;
    extern const int TABLE_METADATA_ALREADY_EXISTS = 58;
    extern const int ILLEGAL_TYPE_OF_COLUMN_FOR_FILTER = 59;
    extern const int UNKNOWN_TABLE = 60;
    extern const int ONLY_FILTER_COLUMN_IN_BLOCK = 61;
    extern const int SYNTAX_ERROR = 62;
    extern const int UNKNOWN_AGGREGATE_FUNCTION = 63;
    extern const int CANNOT_READ_AGGREGATE_FUNCTION_FROM_TEXT = 64;
    extern const int CANNOT_WRITE_AGGREGATE_FUNCTION_AS_TEXT = 65;
    extern const int NOT_A_COLUMN = 66;
    extern const int ILLEGAL_KEY_OF_AGGREGATION = 67;
    extern const int CANNOT_GET_SIZE_OF_FIELD = 68;
    extern const int ARGUMENT_OUT_OF_BOUND = 69;
    extern const int CANNOT_CONVERT_TYPE = 70;
    extern const int CANNOT_WRITE_AFTER_END_OF_BUFFER = 71;
    extern const int CANNOT_PARSE_NUMBER = 72;
    extern const int UNKNOWN_FORMAT = 73;
    extern const int CANNOT_READ_FROM_FILE_DESCRIPTOR = 74;
    extern const int CANNOT_WRITE_TO_FILE_DESCRIPTOR = 75;
    extern const int CANNOT_OPEN_FILE = 76;
    extern const int CANNOT_CLOSE_FILE = 77;
    extern const int UNKNOWN_TYPE_OF_QUERY = 78;
    extern const int INCORRECT_FILE_NAME = 79;
    extern const int INCORRECT_QUERY = 80;
    extern const int UNKNOWN_DATABASE = 81;
    extern const int DATABASE_ALREADY_EXISTS = 82;
    extern const int DIRECTORY_DOESNT_EXIST = 83;
    extern const int DIRECTORY_ALREADY_EXISTS = 84;
    extern const int FORMAT_IS_NOT_SUITABLE_FOR_INPUT = 85;
    extern const int RECEIVED_ERROR_FROM_REMOTE_IO_SERVER = 86;
    extern const int CANNOT_SEEK_THROUGH_FILE = 87;
    extern const int CANNOT_TRUNCATE_FILE = 88;
    extern const int UNKNOWN_COMPRESSION_METHOD = 89;
    extern const int EMPTY_LIST_OF_COLUMNS_PASSED = 90;
    extern const int SIZES_OF_MARKS_FILES_ARE_INCONSISTENT = 91;
    extern const int EMPTY_DATA_PASSED = 92;
    extern const int UNKNOWN_AGGREGATED_DATA_VARIANT = 93;
    extern const int CANNOT_MERGE_DIFFERENT_AGGREGATED_DATA_VARIANTS = 94;
    extern const int CANNOT_READ_FROM_SOCKET = 95;
    extern const int CANNOT_WRITE_TO_SOCKET = 96;
    extern const int CANNOT_READ_ALL_DATA_FROM_CHUNKED_INPUT = 97;
    extern const int CANNOT_WRITE_TO_EMPTY_BLOCK_OUTPUT_STREAM = 98;
    extern const int UNKNOWN_PACKET_FROM_CLIENT = 99;
    extern const int UNKNOWN_PACKET_FROM_SERVER = 100;
    extern const int UNEXPECTED_PACKET_FROM_CLIENT = 101;
    extern const int UNEXPECTED_PACKET_FROM_SERVER = 102;
    extern const int RECEIVED_DATA_FOR_WRONG_QUERY_ID = 103;
    extern const int TOO_SMALL_BUFFER_SIZE = 104;
    extern const int CANNOT_READ_HISTORY = 105;
    extern const int CANNOT_APPEND_HISTORY = 106;
    extern const int FILE_DOESNT_EXIST = 107;
    extern const int NO_DATA_TO_INSERT = 108;
    extern const int CANNOT_BLOCK_SIGNAL = 109;
    extern const int CANNOT_UNBLOCK_SIGNAL = 110;
    extern const int CANNOT_MANIPULATE_SIGSET = 111;
    extern const int CANNOT_WAIT_FOR_SIGNAL = 112;
    extern const int THERE_IS_NO_SESSION = 113;
    extern const int CANNOT_CLOCK_GETTIME = 114;
    extern const int UNKNOWN_SETTING = 115;
    extern const int THERE_IS_NO_DEFAULT_VALUE = 116;
    extern const int INCORRECT_DATA = 117;
    extern const int ENGINE_REQUIRED = 119;
    extern const int CANNOT_INSERT_VALUE_OF_DIFFERENT_SIZE_INTO_TUPLE = 120;
    extern const int UNSUPPORTED_JOIN_KEYS = 121;
    extern const int INCOMPATIBLE_COLUMNS = 122;
    extern const int UNKNOWN_TYPE_OF_AST_NODE = 123;
    extern const int INCORRECT_ELEMENT_OF_SET = 124;
    extern const int INCORRECT_RESULT_OF_SCALAR_SUBQUERY = 125;
    extern const int CANNOT_GET_RETURN_TYPE = 126;
    extern const int ILLEGAL_INDEX = 127;
    extern const int TOO_LARGE_ARRAY_SIZE = 128;
    extern const int FUNCTION_IS_SPECIAL = 129;
    extern const int CANNOT_READ_ARRAY_FROM_TEXT = 130;
    extern const int TOO_LARGE_STRING_SIZE = 131;
    extern const int CANNOT_CREATE_TABLE_FROM_METADATA = 132;
    extern const int AGGREGATE_FUNCTION_DOESNT_ALLOW_PARAMETERS = 133;
    extern const int PARAMETERS_TO_AGGREGATE_FUNCTIONS_MUST_BE_LITERALS = 134;
    extern const int ZERO_ARRAY_OR_TUPLE_INDEX = 135;
    extern const int UNKNOWN_ELEMENT_IN_CONFIG = 137;
    extern const int EXCESSIVE_ELEMENT_IN_CONFIG = 138;
    extern const int NO_ELEMENTS_IN_CONFIG = 139;
    extern const int ALL_REQUESTED_COLUMNS_ARE_MISSING = 140;
    extern const int SAMPLING_NOT_SUPPORTED = 141;
    extern const int NOT_FOUND_NODE = 142;
    extern const int FOUND_MORE_THAN_ONE_NODE = 143;
    extern const int FIRST_DATE_IS_BIGGER_THAN_LAST_DATE = 144;
    extern const int UNKNOWN_OVERFLOW_MODE = 145;
    extern const int QUERY_SECTION_DOESNT_MAKE_SENSE = 146;
    extern const int NOT_FOUND_FUNCTION_ELEMENT_FOR_AGGREGATE = 147;
    extern const int NOT_FOUND_RELATION_ELEMENT_FOR_CONDITION = 148;
    extern const int NOT_FOUND_RHS_ELEMENT_FOR_CONDITION = 149;
    extern const int NO_ATTRIBUTES_LISTED = 150;
    extern const int INDEX_OF_COLUMN_IN_SORT_CLAUSE_IS_OUT_OF_RANGE = 151;
    extern const int UNKNOWN_DIRECTION_OF_SORTING = 152;
    extern const int ILLEGAL_DIVISION = 153;
    extern const int AGGREGATE_FUNCTION_NOT_APPLICABLE = 154;
    extern const int UNKNOWN_RELATION = 155;
    extern const int DICTIONARIES_WAS_NOT_LOADED = 156;
    extern const int ILLEGAL_OVERFLOW_MODE = 157;
    extern const int TOO_MANY_ROWS = 158;
    extern const int TIMEOUT_EXCEEDED = 159;
    extern const int TOO_SLOW = 160;
    extern const int TOO_MANY_COLUMNS = 161;
    extern const int TOO_DEEP_SUBQUERIES = 162;
    extern const int TOO_DEEP_PIPELINE = 163;
    extern const int READONLY = 164;
    extern const int TOO_MANY_TEMPORARY_COLUMNS = 165;
    extern const int TOO_MANY_TEMPORARY_NON_CONST_COLUMNS = 166;
    extern const int TOO_DEEP_AST = 167;
    extern const int TOO_BIG_AST = 168;
    extern const int BAD_TYPE_OF_FIELD = 169;
    extern const int BAD_GET = 170;
    extern const int BLOCKS_HAVE_DIFFERENT_STRUCTURE = 171;
    extern const int CANNOT_CREATE_DIRECTORY = 172;
    extern const int CANNOT_ALLOCATE_MEMORY = 173;
    extern const int CYCLIC_ALIASES = 174;
    extern const int CHUNK_NOT_FOUND = 176;
    extern const int DUPLICATE_CHUNK_NAME = 177;
    extern const int MULTIPLE_ALIASES_FOR_EXPRESSION = 178;
    extern const int MULTIPLE_EXPRESSIONS_FOR_ALIAS = 179;
    extern const int THERE_IS_NO_PROFILE = 180;
    extern const int ILLEGAL_FINAL = 181;
    extern const int ILLEGAL_PREWHERE = 182;
    extern const int UNEXPECTED_EXPRESSION = 183;
    extern const int ILLEGAL_AGGREGATION = 184;
    extern const int UNSUPPORTED_MYISAM_BLOCK_TYPE = 185;
    extern const int UNSUPPORTED_COLLATION_LOCALE = 186;
    extern const int COLLATION_COMPARISON_FAILED = 187;
    extern const int UNKNOWN_ACTION = 188;
    extern const int TABLE_MUST_NOT_BE_CREATED_MANUALLY = 189;
    extern const int SIZES_OF_ARRAYS_DOESNT_MATCH = 190;
    extern const int SET_SIZE_LIMIT_EXCEEDED = 191;
    extern const int UNKNOWN_USER = 192;
    extern const int WRONG_PASSWORD = 193;
    extern const int REQUIRED_PASSWORD = 194;
    extern const int IP_ADDRESS_NOT_ALLOWED = 195;
    extern const int UNKNOWN_ADDRESS_PATTERN_TYPE = 196;
    extern const int SERVER_REVISION_IS_TOO_OLD = 197;
    extern const int DNS_ERROR = 198;
    extern const int UNKNOWN_QUOTA = 199;
    extern const int QUOTA_DOESNT_ALLOW_KEYS = 200;
    extern const int QUOTA_EXPIRED = 201;
    extern const int TOO_MANY_SIMULTANEOUS_QUERIES = 202;
    extern const int NO_FREE_CONNECTION = 203;
    extern const int CANNOT_FSYNC = 204;
    extern const int NESTED_TYPE_TOO_DEEP = 205;
    extern const int ALIAS_REQUIRED = 206;
    extern const int AMBIGUOUS_IDENTIFIER = 207;
    extern const int EMPTY_NESTED_TABLE = 208;
    extern const int SOCKET_TIMEOUT = 209;
    extern const int NETWORK_ERROR = 210;
    extern const int EMPTY_QUERY = 211;
    extern const int UNKNOWN_LOAD_BALANCING = 212;
    extern const int UNKNOWN_TOTALS_MODE = 213;
    extern const int CANNOT_STATVFS = 214;
    extern const int NOT_AN_AGGREGATE = 215;
    extern const int QUERY_WITH_SAME_ID_IS_ALREADY_RUNNING = 216;
    extern const int CLIENT_HAS_CONNECTED_TO_WRONG_PORT = 217;
    extern const int TABLE_IS_DROPPED = 218;
    extern const int DATABASE_NOT_EMPTY = 219;
    extern const int DUPLICATE_INTERSERVER_IO_ENDPOINT = 220;
    extern const int NO_SUCH_INTERSERVER_IO_ENDPOINT = 221;
    extern const int ADDING_REPLICA_TO_NON_EMPTY_TABLE = 222;
    extern const int UNEXPECTED_AST_STRUCTURE = 223;
    extern const int REPLICA_IS_ALREADY_ACTIVE = 224;
    extern const int NO_ZOOKEEPER = 225;
    extern const int NO_FILE_IN_DATA_PART = 226;
    extern const int UNEXPECTED_FILE_IN_DATA_PART = 227;
    extern const int BAD_SIZE_OF_FILE_IN_DATA_PART = 228;
    extern const int QUERY_IS_TOO_LARGE = 229;
    extern const int NOT_FOUND_EXPECTED_DATA_PART = 230;
    extern const int TOO_MANY_UNEXPECTED_DATA_PARTS = 231;
    extern const int NO_SUCH_DATA_PART = 232;
    extern const int BAD_DATA_PART_NAME = 233;
    extern const int NO_REPLICA_HAS_PART = 234;
    extern const int DUPLICATE_DATA_PART = 235;
    extern const int ABORTED = 236;
    extern const int NO_REPLICA_NAME_GIVEN = 237;
    extern const int FORMAT_VERSION_TOO_OLD = 238;
    extern const int CANNOT_MUNMAP = 239;
    extern const int CANNOT_MREMAP = 240;
    extern const int MEMORY_LIMIT_EXCEEDED = 241;
    extern const int TABLE_IS_READ_ONLY = 242;
    extern const int NOT_ENOUGH_SPACE = 243;
    extern const int UNEXPECTED_ZOOKEEPER_ERROR = 244;
    extern const int CORRUPTED_DATA = 246;
    extern const int INCORRECT_MARK = 247;
    extern const int INVALID_PARTITION_VALUE = 248;
    extern const int NOT_ENOUGH_BLOCK_NUMBERS = 250;
    extern const int NO_SUCH_REPLICA = 251;
    extern const int TOO_MANY_PARTS = 252;
    extern const int REPLICA_IS_ALREADY_EXIST = 253;
    extern const int NO_ACTIVE_REPLICAS = 254;
    extern const int TOO_MANY_RETRIES_TO_FETCH_PARTS = 255;
    extern const int PARTITION_ALREADY_EXISTS = 256;
    extern const int PARTITION_DOESNT_EXIST = 257;
    extern const int UNION_ALL_RESULT_STRUCTURES_MISMATCH = 258;
    extern const int CLIENT_OUTPUT_FORMAT_SPECIFIED = 260;
    extern const int UNKNOWN_BLOCK_INFO_FIELD = 261;
    extern const int BAD_COLLATION = 262;
    extern const int CANNOT_COMPILE_CODE = 263;
    extern const int INCOMPATIBLE_TYPE_OF_JOIN = 264;
    extern const int NO_AVAILABLE_REPLICA = 265;
    extern const int MISMATCH_REPLICAS_DATA_SOURCES = 266;
    extern const int STORAGE_DOESNT_SUPPORT_PARALLEL_REPLICAS = 267;
    extern const int CPUID_ERROR = 268;
    extern const int INFINITE_LOOP = 269;
    extern const int CANNOT_COMPRESS = 270;
    extern const int CANNOT_DECOMPRESS = 271;
    extern const int CANNOT_IO_SUBMIT = 272;
    extern const int CANNOT_IO_GETEVENTS = 273;
    extern const int AIO_READ_ERROR = 274;
    extern const int AIO_WRITE_ERROR = 275;
    extern const int INDEX_NOT_USED = 277;
    extern const int LEADERSHIP_LOST = 278;
    extern const int ALL_CONNECTION_TRIES_FAILED = 279;
    extern const int NO_AVAILABLE_DATA = 280;
    extern const int DICTIONARY_IS_EMPTY = 281;
    extern const int INCORRECT_INDEX = 282;
    extern const int UNKNOWN_DISTRIBUTED_PRODUCT_MODE = 283;
    extern const int UNKNOWN_GLOBAL_SUBQUERIES_METHOD = 284;
    extern const int TOO_FEW_LIVE_REPLICAS = 285;
    extern const int UNSATISFIED_QUORUM_FOR_PREVIOUS_WRITE = 286;
    extern const int UNKNOWN_FORMAT_VERSION = 287;
    extern const int DISTRIBUTED_IN_JOIN_SUBQUERY_DENIED = 288;
    extern const int REPLICA_IS_NOT_IN_QUORUM = 289;
    extern const int LIMIT_EXCEEDED = 290;
    extern const int DATABASE_ACCESS_DENIED = 291;
    extern const int LEADERSHIP_CHANGED = 292;
    extern const int MONGODB_CANNOT_AUTHENTICATE = 293;
    extern const int INVALID_BLOCK_EXTRA_INFO = 294;
    extern const int RECEIVED_EMPTY_DATA = 295;
    extern const int NO_REMOTE_SHARD_FOUND = 296;
    extern const int SHARD_HAS_NO_CONNECTIONS = 297;
    extern const int CANNOT_PIPE = 298;
    extern const int CANNOT_FORK = 299;
    extern const int CANNOT_DLSYM = 300;
    extern const int CANNOT_CREATE_CHILD_PROCESS = 301;
    extern const int CHILD_WAS_NOT_EXITED_NORMALLY = 302;
    extern const int CANNOT_SELECT = 303;
    extern const int CANNOT_WAITPID = 304;
    extern const int TABLE_WAS_NOT_DROPPED = 305;
    extern const int TOO_DEEP_RECURSION = 306;
    extern const int TOO_MANY_BYTES = 307;
    extern const int UNEXPECTED_NODE_IN_ZOOKEEPER = 308;
    extern const int FUNCTION_CANNOT_HAVE_PARAMETERS = 309;
    extern const int INVALID_SHARD_WEIGHT = 317;
    extern const int INVALID_CONFIG_PARAMETER = 318;
    extern const int UNKNOWN_STATUS_OF_INSERT = 319;
    extern const int VALUE_IS_OUT_OF_RANGE_OF_DATA_TYPE = 321;
    extern const int BARRIER_TIMEOUT = 335;
    extern const int UNKNOWN_DATABASE_ENGINE = 336;
    extern const int DDL_GUARD_IS_ACTIVE = 337;
    extern const int UNFINISHED = 341;
    extern const int METADATA_MISMATCH = 342;
    extern const int SUPPORT_IS_DISABLED = 344;
    extern const int TABLE_DIFFERS_TOO_MUCH = 345;
    extern const int CANNOT_CONVERT_CHARSET = 346;
    extern const int CANNOT_LOAD_CONFIG = 347;
    extern const int CANNOT_INSERT_NULL_IN_ORDINARY_COLUMN = 349;
    extern const int INCOMPATIBLE_SOURCE_TABLES = 350;
    extern const int AMBIGUOUS_TABLE_NAME = 351;
    extern const int AMBIGUOUS_COLUMN_NAME = 352;
    extern const int INDEX_OF_POSITIONAL_ARGUMENT_IS_OUT_OF_RANGE = 353;
    extern const int ZLIB_INFLATE_FAILED = 354;
    extern const int ZLIB_DEFLATE_FAILED = 355;
    extern const int BAD_LAMBDA = 356;
    extern const int RESERVED_IDENTIFIER_NAME = 357;
    extern const int INTO_OUTFILE_NOT_ALLOWED = 358;
    extern const int TABLE_SIZE_EXCEEDS_MAX_DROP_SIZE_LIMIT = 359;
    extern const int CANNOT_CREATE_CHARSET_CONVERTER = 360;
    extern const int SEEK_POSITION_OUT_OF_BOUND = 361;
    extern const int CURRENT_WRITE_BUFFER_IS_EXHAUSTED = 362;
    extern const int CANNOT_CREATE_IO_BUFFER = 363;
    extern const int RECEIVED_ERROR_TOO_MANY_REQUESTS = 364;
    extern const int OUTPUT_IS_NOT_SORTED = 365;
    extern const int SIZES_OF_NESTED_COLUMNS_ARE_INCONSISTENT = 366;
    extern const int TOO_MANY_FETCHES = 367;
    extern const int BAD_CAST = 368;
    extern const int ALL_REPLICAS_ARE_STALE = 369;
    extern const int DATA_TYPE_CANNOT_BE_USED_IN_TABLES = 370;
    extern const int INCONSISTENT_CLUSTER_DEFINITION = 371;
    extern const int SESSION_NOT_FOUND = 372;
    extern const int SESSION_IS_LOCKED = 373;
    extern const int INVALID_SESSION_TIMEOUT = 374;
    extern const int CANNOT_DLOPEN = 375;
    extern const int CANNOT_PARSE_UUID = 376;
    extern const int ILLEGAL_SYNTAX_FOR_DATA_TYPE = 377;
    extern const int DATA_TYPE_CANNOT_HAVE_ARGUMENTS = 378;
    extern const int UNKNOWN_STATUS_OF_DISTRIBUTED_DDL_TASK = 379;
    extern const int CANNOT_KILL = 380;
    extern const int HTTP_LENGTH_REQUIRED = 381;
    extern const int CANNOT_LOAD_CATBOOST_MODEL = 382;
    extern const int CANNOT_APPLY_CATBOOST_MODEL = 383;
    extern const int PART_IS_TEMPORARILY_LOCKED = 384;
    extern const int MULTIPLE_STREAMS_REQUIRED = 385;
    extern const int NO_COMMON_TYPE = 386;
    extern const int EXTERNAL_LOADABLE_ALREADY_EXISTS = 387;
    extern const int CANNOT_ASSIGN_OPTIMIZE = 388;
    extern const int INSERT_WAS_DEDUPLICATED = 389;
    extern const int CANNOT_GET_CREATE_TABLE_QUERY = 390;
    extern const int EXTERNAL_LIBRARY_ERROR = 391;
    extern const int QUERY_IS_PROHIBITED = 392;
    extern const int THERE_IS_NO_QUERY = 393;
    extern const int QUERY_WAS_CANCELLED = 394;
    extern const int FUNCTION_THROW_IF_VALUE_IS_NON_ZERO = 395;
    extern const int TOO_MANY_ROWS_OR_BYTES = 396;
    extern const int QUERY_IS_NOT_SUPPORTED_IN_MATERIALIZED_VIEW = 397;
    extern const int UNKNOWN_MUTATION_COMMAND = 398;
    extern const int FORMAT_IS_NOT_SUITABLE_FOR_OUTPUT = 399;
    extern const int CANNOT_STAT = 400;
    extern const int FEATURE_IS_NOT_ENABLED_AT_BUILD_TIME = 401;
    extern const int CANNOT_IOSETUP = 402;
    extern const int INVALID_JOIN_ON_EXPRESSION = 403;
    extern const int BAD_ODBC_CONNECTION_STRING = 404;
    extern const int PARTITION_SIZE_EXCEEDS_MAX_DROP_SIZE_LIMIT = 405;
    extern const int TOP_AND_LIMIT_TOGETHER = 406;
    extern const int DECIMAL_OVERFLOW = 407;
    extern const int BAD_REQUEST_PARAMETER = 408;
    extern const int EXTERNAL_EXECUTABLE_NOT_FOUND = 409;
    extern const int EXTERNAL_SERVER_IS_NOT_RESPONDING = 410;
    extern const int PTHREAD_ERROR = 411;
    extern const int NETLINK_ERROR = 412;
    extern const int CANNOT_SET_SIGNAL_HANDLER = 413;
    extern const int CANNOT_READLINE = 414;
    extern const int ALL_REPLICAS_LOST = 415;
    extern const int REPLICA_STATUS_CHANGED = 416;
    extern const int EXPECTED_ALL_OR_ANY = 417;
    extern const int UNKNOWN_JOIN_STRICTNESS = 418;
    extern const int MULTIPLE_ASSIGNMENTS_TO_COLUMN = 419;
    extern const int CANNOT_UPDATE_COLUMN = 420;
    extern const int CANNOT_ADD_DIFFERENT_AGGREGATE_STATES = 421;
    extern const int UNSUPPORTED_URI_SCHEME = 422;
    extern const int CANNOT_GETTIMEOFDAY = 423;
    extern const int CANNOT_LINK = 424;
    extern const int SYSTEM_ERROR = 425;
    extern const int NULL_POINTER_DEREFERENCE = 426;
    extern const int CANNOT_COMPILE_REGEXP = 427;
    extern const int UNKNOWN_LOG_LEVEL = 428;
    extern const int FAILED_TO_GETPWUID = 429;
    extern const int MISMATCHING_USERS_FOR_PROCESS_AND_DATA = 430;
    extern const int ILLEGAL_SYNTAX_FOR_CODEC_TYPE = 431;
    extern const int UNKNOWN_CODEC = 432;
    extern const int ILLEGAL_CODEC_PARAMETER = 433;
    extern const int CANNOT_PARSE_PROTOBUF_SCHEMA = 434;
    extern const int NO_DATA_FOR_REQUIRED_PROTOBUF_FIELD = 435;
    extern const int PROTOBUF_BAD_CAST = 436;
    extern const int PROTOBUF_FIELD_NOT_REPEATED = 437;
    extern const int DATA_TYPE_CANNOT_BE_PROMOTED = 438;
    extern const int CANNOT_SCHEDULE_TASK = 439;
    extern const int INVALID_LIMIT_EXPRESSION = 440;
    extern const int CANNOT_PARSE_DOMAIN_VALUE_FROM_STRING = 441;
    extern const int BAD_DATABASE_FOR_TEMPORARY_TABLE = 442;
    extern const int NO_COMMON_COLUMNS_WITH_PROTOBUF_SCHEMA = 443;
    extern const int UNKNOWN_PROTOBUF_FORMAT = 444;
    extern const int CANNOT_MPROTECT = 445;
    extern const int FUNCTION_NOT_ALLOWED = 446;
    extern const int HYPERSCAN_CANNOT_SCAN_TEXT = 447;
    extern const int BROTLI_READ_FAILED = 448;
    extern const int BROTLI_WRITE_FAILED = 449;
    extern const int BAD_TTL_EXPRESSION = 450;
    extern const int BAD_TTL_FILE = 451;
    extern const int SETTING_CONSTRAINT_VIOLATION = 452;
    extern const int MYSQL_CLIENT_INSUFFICIENT_CAPABILITIES = 453;
    extern const int OPENSSL_ERROR = 454;
    extern const int SUSPICIOUS_TYPE_FOR_LOW_CARDINALITY = 455;
    extern const int UNKNOWN_QUERY_PARAMETER = 456;
    extern const int BAD_QUERY_PARAMETER = 457;
    extern const int CANNOT_UNLINK = 458;
    extern const int CANNOT_SET_THREAD_PRIORITY = 459;
    extern const int CANNOT_CREATE_TIMER = 460;
    extern const int CANNOT_SET_TIMER_PERIOD = 461;
    extern const int CANNOT_DELETE_TIMER = 462;
    extern const int CANNOT_FCNTL = 463;
    extern const int CANNOT_PARSE_ELF = 464;
    extern const int CANNOT_PARSE_DWARF = 465;
    extern const int INSECURE_PATH = 466;
    extern const int CANNOT_PARSE_BOOL = 467;
    extern const int CANNOT_PTHREAD_ATTR = 468;
    extern const int VIOLATED_CONSTRAINT = 469;
    extern const int QUERY_IS_NOT_SUPPORTED_IN_LIVE_VIEW = 470;
    extern const int SETTINGS_ARE_NOT_SUPPORTED = 471;
    extern const int READONLY_SETTING = 472;
    extern const int DEADLOCK_AVOIDED = 473;
    extern const int INVALID_TEMPLATE_FORMAT = 474;
    extern const int INVALID_WITH_FILL_EXPRESSION = 475;
    extern const int WITH_TIES_WITHOUT_ORDER_BY = 476;
    extern const int INVALID_USAGE_OF_INPUT = 477;
<<<<<<< HEAD
    extern const int DICTIONARY_ACCESS_DENIED = 478;
=======
    extern const int UNKNOWN_POLICY = 478;
    extern const int UNKNOWN_DISK = 479;
    extern const int UNKNOWN_PROTOCOL = 480;
    extern const int PATH_ACCESS_DENIED = 481;

>>>>>>> 79a206b0

    extern const int KEEPER_EXCEPTION = 999;
    extern const int POCO_EXCEPTION = 1000;
    extern const int STD_EXCEPTION = 1001;
    extern const int UNKNOWN_EXCEPTION = 1002;
    extern const int METRIKA_OTHER_ERROR = 1003;

    extern const int CONDITIONAL_TREE_PARENT_NOT_FOUND = 2001;
    extern const int ILLEGAL_PROJECTION_MANIPULATOR = 2002;
}

}<|MERGE_RESOLUTION|>--- conflicted
+++ resolved
@@ -452,15 +452,11 @@
     extern const int INVALID_WITH_FILL_EXPRESSION = 475;
     extern const int WITH_TIES_WITHOUT_ORDER_BY = 476;
     extern const int INVALID_USAGE_OF_INPUT = 477;
-<<<<<<< HEAD
-    extern const int DICTIONARY_ACCESS_DENIED = 478;
-=======
     extern const int UNKNOWN_POLICY = 478;
     extern const int UNKNOWN_DISK = 479;
     extern const int UNKNOWN_PROTOCOL = 480;
     extern const int PATH_ACCESS_DENIED = 481;
-
->>>>>>> 79a206b0
+    extern const int DICTIONARY_ACCESS_DENIED = 482;
 
     extern const int KEEPER_EXCEPTION = 999;
     extern const int POCO_EXCEPTION = 1000;
