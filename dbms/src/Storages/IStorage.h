#pragma once

#include <Core/Names.h>
#include <Core/QueryProcessingStage.h>
#include <DataStreams/IBlockStream_fwd.h>
#include <Databases/IDatabase.h>
#include <Interpreters/CancellationCode.h>
#include <IO/CompressionMethod.h>
#include <Storages/IStorage_fwd.h>
#include <Storages/StorageID.h>
#include <Storages/SelectQueryInfo.h>
#include <Storages/TableStructureLockHolder.h>
#include <Storages/CheckResults.h>
#include <Storages/ColumnsDescription.h>
#include <Storages/IndicesDescription.h>
#include <Storages/ConstraintsDescription.h>
#include <Common/ActionLock.h>
#include <Common/Exception.h>
#include <Common/RWLock.h>
#include <Common/TypePromotion.h>

#include <optional>
#include <shared_mutex>


namespace DB
{

namespace ErrorCodes
{
    extern const int NOT_IMPLEMENTED;
}

class Context;

using StorageActionBlockType = size_t;

class ASTCreateQuery;

struct Settings;
struct SettingChange;
using SettingsChanges = std::vector<SettingChange>;

class AlterCommands;
class MutationCommands;
class PartitionCommands;

class IProcessor;
using ProcessorPtr = std::shared_ptr<IProcessor>;
using Processors = std::vector<ProcessorPtr>;

class Pipe;
using Pipes = std::vector<Pipe>;

struct ColumnSize
{
    size_t marks = 0;
    size_t data_compressed = 0;
    size_t data_uncompressed = 0;

    void add(const ColumnSize & other)
    {
        marks += other.marks;
        data_compressed += other.data_compressed;
        data_uncompressed += other.data_uncompressed;
    }
};

/** Storage. Describes the table. Responsible for
  * - storage of the table data;
  * - the definition in which files (or not in files) the data is stored;
  * - data lookups and appends;
  * - data storage structure (compression, etc.)
  * - concurrent access to data (locks, etc.)
  */
class IStorage : public std::enable_shared_from_this<IStorage>, public TypePromotion<IStorage>
{
public:
    IStorage() = delete;
    explicit IStorage(StorageID storage_id_) : storage_id(std::move(storage_id_)) {}
    IStorage(StorageID id_, ColumnsDescription virtuals_);

    virtual ~IStorage() = default;
    IStorage(const IStorage &) = delete;
    IStorage & operator=(const IStorage &) = delete;

    /// The main name of the table type (for example, StorageMergeTree).
    virtual std::string getName() const = 0;

    /// The name of the table.
    StorageID getStorageID(std::unique_lock<std::mutex> * lock = nullptr) const;

    /// Returns true if the storage receives data from a remote server or servers.
    virtual bool isRemote() const { return false; }

    /// Returns true if the storage supports queries with the SAMPLE section.
    virtual bool supportsSampling() const { return false; }

    /// Returns true if the storage supports queries with the FINAL section.
    virtual bool supportsFinal() const { return false; }

    /// Returns true if the storage supports queries with the PREWHERE section.
    virtual bool supportsPrewhere() const { return false; }

    /// Returns true if the storage replicates SELECT, INSERT and ALTER commands among replicas.
    virtual bool supportsReplication() const { return false; }

    /// Returns true if the storage supports deduplication of inserted data blocks.
    virtual bool supportsDeduplication() const { return false; }

    /// Returns true if the storage supports settings.
    virtual bool supportsSettings() const { return false; }

    /// Returns true if the blocks shouldn't be pushed to associated views on insert.
    virtual bool noPushingToViews() const { return false; }

    /// Optional size information of each physical column.
    /// Currently it's only used by the MergeTree family for query optimizations.
    using ColumnSizeByName = std::unordered_map<std::string, ColumnSize>;
    virtual ColumnSizeByName getColumnSizes() const { return {}; }

public: /// thread-unsafe part. lockStructure must be acquired
    virtual const ColumnsDescription & getColumns() const; /// returns combined set of columns
    virtual void setColumns(ColumnsDescription columns_); /// sets only real columns, possibly overwrites virtual ones.
    const ColumnsDescription & getVirtuals() const;
    const IndicesDescription & getIndices() const;

    const ConstraintsDescription & getConstraints() const;
    void setConstraints(ConstraintsDescription constraints_);

    /// NOTE: these methods should include virtual columns,
    ///       but should NOT include ALIAS columns (they are treated separately).
    virtual NameAndTypePair getColumn(const String & column_name) const;
    virtual bool hasColumn(const String & column_name) const;

    Block getSampleBlock() const; /// ordinary + materialized.
    Block getSampleBlockWithVirtuals() const; /// ordinary + materialized + virtuals.
    Block getSampleBlockNonMaterialized() const; /// ordinary.
    Block getSampleBlockForColumns(const Names & column_names) const; /// ordinary + materialized + aliases + virtuals.

    /// Verify that all the requested names are in the table and are set correctly:
    /// list of names is not empty and the names do not repeat.
    void check(const Names & column_names, bool include_virtuals = false) const;

    /// Check that all the requested names are in the table and have the correct types.
    void check(const NamesAndTypesList & columns) const;

    /// Check that all names from the intersection of `names` and `columns` are in the table and have the same types.
    void check(const NamesAndTypesList & columns, const Names & column_names) const;

    /// Check that the data block contains all the columns of the table with the correct types,
    /// contains only the columns of the table, and all the columns are different.
    /// If |need_all| is set, then checks that all the columns of the table are in the block.
    void check(const Block & block, bool need_all = false) const;

    /// Check storage has setting and setting can be modified.
    virtual void checkSettingCanBeChanged(const String & setting_name) const;

protected: /// still thread-unsafe part.
    void setIndices(IndicesDescription indices_);

    /// Returns whether the column is virtual - by default all columns are real.
    /// Initially reserved virtual column name may be shadowed by real column.
    virtual bool isVirtualColumn(const String & column_name) const;

    /// Returns modifier of settings in storage definition
    IDatabase::ASTModifier getSettingsModifier(const SettingsChanges & new_changes) const;

private:
    StorageID storage_id;
    mutable std::mutex id_mutex;
    ColumnsDescription columns; /// combined real and virtual columns
    const ColumnsDescription virtuals = {};
    IndicesDescription indices;
    ConstraintsDescription constraints;

public:
    /// Acquire this lock if you need the table structure to remain constant during the execution of
    /// the query. If will_add_new_data is true, this means that the query will add new data to the table
    /// (INSERT or a parts merge).
    TableStructureReadLockHolder lockStructureForShare(bool will_add_new_data, const String & query_id);

    /// Acquire this lock at the start of ALTER to lock out other ALTERs and make sure that only you
    /// can modify the table structure. It can later be upgraded to the exclusive lock.
    TableStructureWriteLockHolder lockAlterIntention(const String & query_id);

    /// Upgrade alter intention lock and make sure that no new data is inserted into the table.
    /// This is used by the ALTER MODIFY of the MergeTree storage to consistently determine
    /// the set of parts that needs to be altered.
    void lockNewDataStructureExclusively(TableStructureWriteLockHolder & lock_holder, const String & query_id);

    /// Upgrade alter intention lock to the full exclusive structure lock. This is done by ALTER queries
    /// to ensure that no other query uses the table structure and it can be safely changed.
    void lockStructureExclusively(TableStructureWriteLockHolder & lock_holder, const String & query_id);

    /// Acquire the full exclusive lock immediately. No other queries can run concurrently.
    TableStructureWriteLockHolder lockExclusively(const String & query_id);

    /** Returns stage to which query is going to be processed in read() function.
      * (Normally, the function only reads the columns from the list, but in other cases,
      *  for example, the request can be partially processed on a remote server.)
      */
    virtual QueryProcessingStage::Enum getQueryProcessingStage(const Context &) const { return QueryProcessingStage::FetchColumns; }

    /** Watch live changes to the table.
     * Accepts a list of columns to read, as well as a description of the query,
     *  from which information can be extracted about how to retrieve data
     *  (indexes, locks, etc.)
     * Returns a stream with which you can read data sequentially
     *  or multiple streams for parallel data reading.
     * The `processed_stage` info is also written to what stage the request was processed.
     * (Normally, the function only reads the columns from the list, but in other cases,
     *  for example, the request can be partially processed on a remote server.)
     *
     * context contains settings for one query.
     * Usually Storage does not care about these settings, since they are used in the interpreter.
     * But, for example, for distributed query processing, the settings are passed to the remote server.
     *
     * num_streams - a recommendation, how many streams to return,
     *  if the storage can return a different number of streams.
     *
     * It is guaranteed that the structure of the table will not change over the lifetime of the returned streams (that is, there will not be ALTER, RENAME and DROP).
     */
    virtual BlockInputStreams watch(
        const Names & /*column_names*/,
        const SelectQueryInfo & /*query_info*/,
        const Context & /*context*/,
        QueryProcessingStage::Enum & /*processed_stage*/,
        size_t /*max_block_size*/,
        unsigned /*num_streams*/)
    {
        throw Exception("Method watch is not supported by storage " + getName(), ErrorCodes::NOT_IMPLEMENTED);
    }

    /** Read a set of columns from the table.
      * Accepts a list of columns to read, as well as a description of the query,
      *  from which information can be extracted about how to retrieve data
      *  (indexes, locks, etc.)
      * Returns a stream with which you can read data sequentially
      *  or multiple streams for parallel data reading.
      * The `processed_stage` must be the result of getQueryProcessingStage() function.
      *
      * context contains settings for one query.
      * Usually Storage does not care about these settings, since they are used in the interpreter.
      * But, for example, for distributed query processing, the settings are passed to the remote server.
      *
      * num_streams - a recommendation, how many streams to return,
      *  if the storage can return a different number of streams.
      *
      * It is guaranteed that the structure of the table will not change over the lifetime of the returned streams (that is, there will not be ALTER, RENAME and DROP).
      *
      * Default implementation calls `readWithProcessors` and wraps into TreeExecutor.
      */
    virtual BlockInputStreams read(
        const Names & /*column_names*/,
        const SelectQueryInfo & /*query_info*/,
        const Context & /*context*/,
        QueryProcessingStage::Enum /*processed_stage*/,
        size_t /*max_block_size*/,
        unsigned /*num_streams*/);

    /** The same as read, but returns processors.
     */
    virtual Pipes readWithProcessors(
        const Names & /*column_names*/,
        const SelectQueryInfo & /*query_info*/,
        const Context & /*context*/,
        QueryProcessingStage::Enum /*processed_stage*/,
        size_t /*max_block_size*/,
        unsigned /*num_streams*/)
    {
        throw Exception("Method read is not supported by storage " + getName(), ErrorCodes::NOT_IMPLEMENTED);
    }

    virtual bool supportProcessorsPipeline() const { return false; }

    /** Writes the data to a table.
      * Receives a description of the query, which can contain information about the data write method.
      * Returns an object by which you can write data sequentially.
      *
      * It is guaranteed that the table structure will not change over the lifetime of the returned streams (that is, there will not be ALTER, RENAME and DROP).
      */
    virtual BlockOutputStreamPtr write(
        const ASTPtr & /*query*/,
        const Context & /*context*/)
    {
        throw Exception("Method write is not supported by storage " + getName(), ErrorCodes::NOT_IMPLEMENTED);
    }

    /** Delete the table data. Called before deleting the directory with the data.
      * The method can be called only after detaching table from Context (when no queries are performed with table).
      * The table is not usable during and after call to this method.
      * If you do not need any action other than deleting the directory with data, you can leave this method blank.
      */
    virtual void drop(TableStructureWriteLockHolder &) {}

    /** Clear the table data and leave it empty.
      * Must be called under lockForAlter.
      */
    virtual void truncate(const ASTPtr & /*query*/, const Context & /* context */, TableStructureWriteLockHolder &)
    {
        throw Exception("Truncate is not supported by storage " + getName(), ErrorCodes::NOT_IMPLEMENTED);
    }

    /** Rename the table.
      * Renaming a name in a file with metadata, the name in the list of tables in the RAM, is done separately.
      * In this function, you need to rename the directory with the data, if any.
      * Called when the table structure is locked for write.
      */
<<<<<<< HEAD
    virtual void rename(const String & /*new_path_to_table_data*/, const String & new_database_name, const String & new_table_name,
=======
    virtual void rename(const String & /*new_path_to_table_data*/, const String & /*new_database_name*/, const String & /*new_table_name*/,
>>>>>>> f2d98731
                        TableStructureWriteLockHolder &)
    {
        renameInMemory(new_database_name, new_table_name);
    }

    /**
     * Just updates names of database and table without moving any data on disk
     * Can be called only from DatabaseAtomic.
     */
    virtual void renameInMemory(const String & new_database_name, const String & new_table_name, std::unique_lock<std::mutex> * id_lock = nullptr);

    /** ALTER tables in the form of column changes that do not affect the change to Storage or its parameters.
      * This method must fully execute the ALTER query, taking care of the locks itself.
      * To update the table metadata on disk, this method should call InterpreterAlterQuery::updateMetadata.
      */
    virtual void alter(const AlterCommands & params, const Context & context, TableStructureWriteLockHolder & table_lock_holder);

    /** ALTER tables with regard to its partitions.
      * Should handle locks for each command on its own.
      */
    virtual void alterPartition(const ASTPtr & /* query */, const PartitionCommands & /* commands */, const Context & /* context */)
    {
        throw Exception("Partition operations are not supported by storage " + getName(), ErrorCodes::NOT_IMPLEMENTED);
    }

    /** Perform any background work. For example, combining parts in a MergeTree type table.
      * Returns whether any work has been done.
      */
    virtual bool optimize(const ASTPtr & /*query*/, const ASTPtr & /*partition*/, bool /*final*/, bool /*deduplicate*/, const Context & /*context*/)
    {
        throw Exception("Method optimize is not supported by storage " + getName(), ErrorCodes::NOT_IMPLEMENTED);
    }

    /// Mutate the table contents
    virtual void mutate(const MutationCommands &, const Context &)
    {
        throw Exception("Mutations are not supported by storage " + getName(), ErrorCodes::NOT_IMPLEMENTED);
    }

    /// Cancel a mutation.
    virtual CancellationCode killMutation(const String & /*mutation_id*/)
    {
        throw Exception("Mutations are not supported by storage " + getName(), ErrorCodes::NOT_IMPLEMENTED);
    }

    /** If the table have to do some complicated work on startup,
      *  that must be postponed after creation of table object
      *  (like launching some background threads),
      *  do it in this method.
      * You should call this method after creation of object.
      * By default, does nothing.
      * Cannot be called simultaneously by multiple threads.
      */
    virtual void startup() {}

    /** If the table have to do some complicated work when destroying an object - do it in advance.
      * For example, if the table contains any threads for background work - ask them to complete and wait for completion.
      * By default, does nothing.
      * Can be called simultaneously from different threads, even after a call to drop().
      */
    virtual void shutdown() {}

    /// Asks table to stop executing some action identified by action_type
    /// If table does not support such type of lock, and empty lock is returned
    virtual ActionLock getActionLock(StorageActionBlockType /* action_type */)
    {
        return {};
    }

    std::atomic<bool> is_dropped{false};

    /// Does table support index for IN sections
    virtual bool supportsIndexForIn() const { return false; }

    /// Provides a hint that the storage engine may evaluate the IN-condition by using an index.
    virtual bool mayBenefitFromIndexForIn(const ASTPtr & /* left_in_operand */, const Context & /* query_context */) const { return false; }

    /// Checks validity of the data
    virtual CheckResults checkData(const ASTPtr & /* query */, const Context & /* context */) { throw Exception("Check query is not supported for " + getName() + " storage", ErrorCodes::NOT_IMPLEMENTED); }

    /// Checks that table could be dropped right now
    /// Otherwise - throws an exception with detailed information.
    /// We do not use mutex because it is not very important that the size could change during the operation.
    virtual void checkTableCanBeDropped() const {}

    /// Checks that Partition could be dropped right now
    /// Otherwise - throws an exception with detailed information.
    /// We do not use mutex because it is not very important that the size could change during the operation.
    virtual void checkPartitionCanBeDropped(const ASTPtr & /*partition*/) {}

    /** Notify engine about updated dependencies for this storage. */
    virtual void updateDependencies() {}

    /// Returns data paths if storage supports it, empty vector otherwise.
    virtual Strings getDataPaths() const { return {}; }

    /// Returns ASTExpressionList of partition key expression for storage or nullptr if there is none.
    virtual ASTPtr getPartitionKeyAST() const { return nullptr; }

    /// Returns ASTExpressionList of sorting key expression for storage or nullptr if there is none.
    virtual ASTPtr getSortingKeyAST() const { return nullptr; }

    /// Returns ASTExpressionList of primary key expression for storage or nullptr if there is none.
    virtual ASTPtr getPrimaryKeyAST() const { return nullptr; }

    /// Returns sampling expression AST for storage or nullptr if there is none.
    virtual ASTPtr getSamplingKeyAST() const { return nullptr; }

    /// Returns additional columns that need to be read to calculate partition key.
    virtual Names getColumnsRequiredForPartitionKey() const { return {}; }

    /// Returns additional columns that need to be read to calculate sorting key.
    virtual Names getColumnsRequiredForSortingKey() const { return {}; }

    /// Returns additional columns that need to be read to calculate primary key.
    virtual Names getColumnsRequiredForPrimaryKey() const { return {}; }

    /// Returns additional columns that need to be read to calculate sampling key.
    virtual Names getColumnsRequiredForSampling() const { return {}; }

    /// Returns additional columns that need to be read for FINAL to work.
    virtual Names getColumnsRequiredForFinal() const { return {}; }

    /// Returns names of primary key + secondary sorting columns
    virtual Names getSortingKeyColumns() const { return {}; }

    /// Returns storage policy if storage supports it
    virtual StoragePolicyPtr getStoragePolicy() const { return {}; }

    /** If it is possible to quickly determine exact number of rows in the table at this moment of time, then return it.
     */
    virtual std::optional<UInt64> totalRows() const
    {
        return {};
    }

    static DB::CompressionMethod chooseCompressionMethod(const String & uri, const String & compression_method);

private:
    /// You always need to take the next three locks in this order.

    /// If you hold this lock exclusively, you can be sure that no other structure modifying queries
    /// (e.g. ALTER, DROP) are concurrently executing. But queries that only read table structure
    /// (e.g. SELECT, INSERT) can continue to execute.
    mutable RWLock alter_intention_lock = RWLockImpl::create();

    /// It is taken for share for the entire INSERT query and the entire merge of the parts (for MergeTree).
    /// ALTER COLUMN queries acquire an exclusive lock to ensure that no new parts with the old structure
    /// are added to the table and thus the set of parts to modify doesn't change.
    mutable RWLock new_data_structure_lock = RWLockImpl::create();

    /// Lock for the table column structure (names, types, etc.) and data path.
    /// It is taken in exclusive mode by queries that modify them (e.g. RENAME, ALTER and DROP)
    /// and in share mode by other queries.
    mutable RWLock structure_lock = RWLockImpl::create();
};

}<|MERGE_RESOLUTION|>--- conflicted
+++ resolved
@@ -307,11 +307,7 @@
       * In this function, you need to rename the directory with the data, if any.
       * Called when the table structure is locked for write.
       */
-<<<<<<< HEAD
     virtual void rename(const String & /*new_path_to_table_data*/, const String & new_database_name, const String & new_table_name,
-=======
-    virtual void rename(const String & /*new_path_to_table_data*/, const String & /*new_database_name*/, const String & /*new_table_name*/,
->>>>>>> f2d98731
                         TableStructureWriteLockHolder &)
     {
         renameInMemory(new_database_name, new_table_name);
