--- conflicted
+++ resolved
@@ -1257,55 +1257,6 @@
 
 bool ClusterCopier::checkShardHasPartition(const ConnectionTimeouts & timeouts, TaskShard & task_shard, const String & partition_quoted_name)
 {
-<<<<<<< HEAD
-    StatusFile status_file(process_path + "/status");
-    ThreadStatus thread_status;
-
-    auto log = &logger();
-    LOG_INFO(log, "Starting clickhouse-copier ("
-        << "id " << process_id << ", "
-        << "host_id " << host_id << ", "
-        << "path " << process_path << ", "
-        << "revision " << ClickHouseRevision::get() << ")");
-
-    auto context = std::make_unique<Context>(Context::createGlobal());
-    context->makeGlobalContext();
-    DatabaseCatalog::init(context.get());
-    SCOPE_EXIT(context->shutdown());
-
-    context->setConfig(loaded_config.configuration);
-    context->setApplicationType(Context::ApplicationType::LOCAL);
-    context->setPath(process_path);
-
-    registerFunctions();
-    registerAggregateFunctions();
-    registerTableFunctions();
-    registerStorages();
-    registerDictionaries();
-    registerDisks();
-
-    static const std::string default_database = "_local";
-    DatabaseCatalog::instance().attachDatabase(default_database, std::make_shared<DatabaseMemory>(default_database));
-    context->setCurrentDatabase(default_database);
-
-    /// Initialize query scope just in case.
-    CurrentThread::QueryScope query_scope(*context);
-
-    auto copier = std::make_unique<ClusterCopier>(task_path, host_id, default_database, *context);
-    copier->setSafeMode(is_safe_mode);
-    copier->setCopyFaultProbability(copy_fault_probability);
-
-    auto task_file = config().getString("task-file", "");
-    if (!task_file.empty())
-        copier->uploadTaskDescription(task_path, task_file, config().getBool("task-upload-force", false));
-
-    copier->init();
-    copier->process(ConnectionTimeouts::getTCPTimeoutsWithoutFailover(context->getSettingsRef()));
-
-    /// Reset ZooKeeper before removing ClusterCopier.
-    /// Otherwise zookeeper watch can call callback which use already removed ClusterCopier object.
-    context->resetZooKeeper();
-=======
     createShardInternalTables(timeouts, task_shard, false);
 
     TaskTable & task_table = task_shard.task_table;
@@ -1327,7 +1278,6 @@
     Context local_context = context;
     local_context.setSettings(task_cluster->settings_pull);
     return InterpreterFactory::get(query_ast, local_context)->execute().in->read().rows() != 0;
->>>>>>> abe83158
 }
 
 
