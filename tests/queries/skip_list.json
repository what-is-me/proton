--- conflicted
+++ resolved
@@ -558,11 +558,8 @@
         "01135_default_and_alter_zookeeper",
         "01148_zookeeper_path_macros_unfolding",
         "01150_ddl_guard_rwr",
-<<<<<<< HEAD
         "01153_attach_mv_uuid",
-=======
         "01152_cross_replication",
->>>>>>> 021cafff
         "01185_create_or_replace_table",
         "01190_full_attach_syntax",
         "01191_rename_dictionary",
