42
42
42
42
42
42
42
42
<<<<<<< HEAD
42
42
=======
SELECT
    x,
    concat(x, \'_\')
FROM test
>>>>>>> f3e669b0
<|MERGE_RESOLUTION|>--- conflicted
+++ resolved
@@ -6,12 +6,9 @@
 42
 42
 42
-<<<<<<< HEAD
 42
 42
-=======
 SELECT
     x,
     concat(x, \'_\')
-FROM test
->>>>>>> f3e669b0
+FROM test